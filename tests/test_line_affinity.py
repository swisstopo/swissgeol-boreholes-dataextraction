"""Test suite for the line affinity calculator module."""

import pymupdf
import pytest

from extraction.features.extract import get_pairs_based_on_line_affinity
from swissgeol_doc_processing.geometry.geometry_dataclasses import Line, Point
from swissgeol_doc_processing.text.textline import TextLine, TextWord
from swissgeol_doc_processing.text.textline_affinity import get_line_affinity
from swissgeol_doc_processing.utils.file_utils import read_params

page_number = 1
textline1 = TextLine([TextWord(pymupdf.Rect([0, 0, 10, 10]), "Hello", page_number)])
textline2 = TextLine([TextWord(pymupdf.Rect([0, 9, 10, 19]), "World", page_number)])
textline3 = TextLine(
    [TextWord(pymupdf.Rect([0, 37, 10, 47]), "Hey", page_number)]
)  # larger vertical distance to previous blocks
description_lines = [textline1, textline2, textline3]

geometric_lines_cut = [Line(Point(-5, 11), Point(10, 11))]  # spanning line cuts the first and second line
geometric_lines_lefthandside = [Line(Point(-1, 11), Point(3, 11))]  # left-hand side line cuts the same lines
diagonal_line = [Line(Point(-6, 5), Point(-1, 11))]  # right end of diag is in between textlines

material_description_rect = pymupdf.Rect(0, 0, 5, 42)
block_line_ratio = 0.5
left_line_length_threshold = 3

config_path = "config"
line_detection_params = read_params("line_detection_params.yml", config_path)


@pytest.mark.parametrize(
    "geometrical_lines,diagonals,expected_num_block",
    [
        pytest.param([], [], 2, id="no_geom_lines"),
        pytest.param(geometric_lines_cut, [], 3, id="span_line"),
        pytest.param(geometric_lines_lefthandside, [], 3, id="left_line"),
        pytest.param([], diagonal_line, 3, id="diag_line"),
    ],
)
def test_get_description_blocks(geometrical_lines, diagonals, expected_num_block):
    """Test the grouping of description lines into blocks.

    Tests three scenarios:
        1. no geometrical lines: expect 2 blocks (first two lines together as they slightly overlap, third separate)
        2. span line cutting through first two lines: expect 3 blocks (all separate)
        3. left-hand side line cutting through first two lines: expect 3 blocks (all separate)
        4. diagonal line cutting through first two lines: expect 3 blocks (all separate)
    """
    line_affinities = get_line_affinity(
        description_lines,
        material_description_rect,
        geometrical_lines,
<<<<<<< HEAD
        line_detection_params,
=======
        diagonals,
>>>>>>> 50ec4ddc
        block_line_ratio,
        left_line_length_threshold,
    )
    pairs = get_pairs_based_on_line_affinity(description_lines, line_affinities)

    assert len(pairs) == expected_num_block<|MERGE_RESOLUTION|>--- conflicted
+++ resolved
@@ -51,11 +51,8 @@
         description_lines,
         material_description_rect,
         geometrical_lines,
-<<<<<<< HEAD
         line_detection_params,
-=======
         diagonals,
->>>>>>> 50ec4ddc
         block_line_ratio,
         left_line_length_threshold,
     )
