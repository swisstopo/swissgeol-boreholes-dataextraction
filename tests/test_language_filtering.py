--- conflicted
+++ resolved
@@ -3,10 +3,8 @@
 import pytest
 
 from extraction.features.metadata.borehole_name_extraction import _clean_borehole_name
-<<<<<<< HEAD
-from swissgeol_doc_processing.utils.language_filtering import match_any_keyword, normalize_spaces, remove_any_keyword
-=======
-from utils.language_filtering import (
+
+from swissgeol_doc_processing.utils.language_filtering import (
     match_any_keyword,
     normalize_spaces,
     remove_any_keyword,
@@ -61,7 +59,6 @@
         expected (str): The expected string after removal.
     """
     assert expected == remove_in_parenthesis(text)
->>>>>>> e87ae326
 
 
 @pytest.mark.parametrize(
