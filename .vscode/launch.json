{
    // Use IntelliSense to learn about possible attributes.
    // Hover to view descriptions of existing attributes.
    // For more information, visit: https://go.microsoft.com/fwlink/?linkid=830387
    "version": "0.2.0",
    "configurations": [
        {
            "name": "Python: Run boreholes-extract-all",
            "type": "debugpy",
            "request": "launch",
            "module": "src.extraction.main",
            "args": [
                "-i",
                //"example/example_borehole_profile.pdf",
                //"data/subset_zurich",
                "data/zurich",
                //"data/zurich/267123021-bp.pdf"
                //"data/zurich/695265010-bp.pdf",
                // "data/zurich/268123018-bp.pdf", // 2 bh, one with gw
                // "data/zurich/269126084-bp.pdf", // 2 gw in the same borehole
                // "data/zurich/267125339-bp.pdf", //groundwater detected
                // "data/zurich/267125358-bp.pdf", //2 boreholes in one page,  diff elev and coord
                //"data/zurich/695265009-bp.pdf", // 2 elevations found                   //case 3
                // "data/zurich/269126143-bp.pdf", // also 2 boreholes                     //case 1 for elev, 3 coord
                // "data/zurich/267123055-bp.pdf", // WRONG gw depth                                ***
                // "data/zurich/267123083-bp.pdf",                                         // case 2
                // "data/zurich/684252058-bp.pdf", // 2pages, 2 bh detected (1 in gt)
                // "data/zurich/681249142-bp.pdf", //8 boreholes in gt, 6 detected
                //"data/zurich/267123077-bp.pdf",
                // "data/zurich/267123036-bp.pdf",
                //"data/geoquat/validation/13080.pdf", //has f1=0, detects 1x the same, and not the right things
                //"data/zurich/267125439-bp.pdf",
                //"data/geoquat/validation/A7111.pdf",
                //"data/geoquat/validation",
                //"data/geoquat/train", #14225.pdfok, A11406.pdfNO, 1488.pdf, 14273.pdfok and A1304
                // "data/geoquat/validation/A1304.pdf",
                //"data/geoquat/test/A8005.pdf",
                // "data/nagra/Dossier III_Appendix A_BOZ1-1_Lithostratigraphy_1_2500_0000-1037.39.pdf", //***
                //"data/nagra/Dossier III_Appendix_A_TRU1-1_Lithostratigraphy_1_2500_0000-1310.pdf",
                // "data/nagra",
                "-g",
                "data/zurich_ground_truth.json",
                //"data/geoquat_ground_truth.json",
                "-l"
            ],
            "cwd": "${workspaceFolder}",
            "justMyCode": true,
            "python": "${workspaceFolder}/env/bin/python3",
        },
        {
            "name": "Python: Run scoring",
            "type": "debugpy",
            "request": "launch",
            "module": "src.extraction.evaluation.benchmark.score",
            "args": [
                "--no-mlflow-tracking"
            ],
            "cwd": "${workspaceFolder}",
            "justMyCode": true,
            "python": "${workspaceFolder}/env/bin/python3",
        },
        {
            "name": "Python: Run label studio to GT",
            "type": "debugpy",
            "request": "launch",
            "module": "src.scripts.label_studio_annotation_to_ground_truth",
            "args": [
                // "-a", "/Users/david.cleres/Downloads/project-2-at-2024-08-15-12-37-dd0f900a.json",
                "-a",
                "/Users/david.cleres/Downloads/project-2-at-2024-08-15-13-55-e7d6ebf7.json",
                "-o",
                "data/label-studio/zurich_ground_truth.json"
            ],
            "cwd": "${workspaceFolder}",
            "justMyCode": true,
            "python": "${workspaceFolder}/swisstopo/bin/python3",
        },
        {
            "name": "Python: Run boreholes-classify-descriptions",
            "type": "debugpy",
            "request": "launch",
            "module": "src.classification.main",
            "args": [
                "-f",
                // "data/geoquat_ground_truth.json",
<<<<<<< HEAD
                //"data/deepwells_one_file.json",
                "data/lithology_splits/val.json",
=======
                // "data/deepwells_ground_truth.json",
>>>>>>> b917d2a0
                //"data/nagra_ground_truth.json",
                "data/nagra_deepwells_splits/val.json",
                // "-s",
                // "data/geoquat/validation",
                "-c",
<<<<<<< HEAD
                //"bedrock",
                "baseline",
                //"-p",
                //"models/lithology/20250510-124827_best_stage2_data_leak/checkpoint-18400_best",
=======
                "bert",
                "-p",
                "models/lithology/20250509-142628/checkpoint-2300_4_epochs",
>>>>>>> b917d2a0
                //"models/uscs/balance_best/20250416-192401_best_stage2_balance/checkpoint-8340_very_best",
                "-cs",
                "lithology"
            ],
            "cwd": "${workspaceFolder}",
            "justMyCode": true,
            "python": "${workspaceFolder}/env/bin/python3",
        },
        {
            "name": "API",
            "type": "debugpy",
            "request": "launch",
            "cwd": "${workspaceFolder}/",
            "module": "uvicorn",
            "args": [
                "src.app.main:app",
                "--reload",
                "--host",
                "0.0.0.0",
                "--port",
                "8002",
            ],
            "console": "integratedTerminal",
            "justMyCode": true,
            "python": "${workspaceFolder}/swisstopo/bin/python3",
        },
        {
            "name": "Python: Run pytests",
            "type": "debugpy",
            "request": "launch",
            "module": "pytest",
            "args": [],
            "cwd": "${workspaceFolder}",
            "justMyCode": true,
            "python": "${workspaceFolder}/env/bin/python3",
        },
        {
            "name": "Python: Run bert-training",
            "type": "debugpy",
            "request": "launch",
            "module": "src.classification.models.train",
            "args": [
                "-cf",
                //"bert_config_uscs.yml",
                "bert_config_lithology.yml",
            ],
            "cwd": "${workspaceFolder}",
            "justMyCode": true,
            "python": "${workspaceFolder}/env/bin/python3",
        },
        {
            "name": "Python: load rdf to yml",
            "type": "debugpy",
            "request": "launch",
            "module": "src.scripts.load_csv_to_yaml",
            "args": ["--from-rdf"],
            "cwd": "${workspaceFolder}",
            "justMyCode": true,
            "python": "${workspaceFolder}/env/bin/python3",
        },
    ],
}<|MERGE_RESOLUTION|>--- conflicted
+++ resolved
@@ -83,27 +83,15 @@
             "args": [
                 "-f",
                 // "data/geoquat_ground_truth.json",
-<<<<<<< HEAD
-                //"data/deepwells_one_file.json",
-                "data/lithology_splits/val.json",
-=======
                 // "data/deepwells_ground_truth.json",
->>>>>>> b917d2a0
                 //"data/nagra_ground_truth.json",
                 "data/nagra_deepwells_splits/val.json",
                 // "-s",
                 // "data/geoquat/validation",
                 "-c",
-<<<<<<< HEAD
-                //"bedrock",
-                "baseline",
-                //"-p",
-                //"models/lithology/20250510-124827_best_stage2_data_leak/checkpoint-18400_best",
-=======
                 "bert",
                 "-p",
                 "models/lithology/20250509-142628/checkpoint-2300_4_epochs",
->>>>>>> b917d2a0
                 //"models/uscs/balance_best/20250416-192401_best_stage2_balance/checkpoint-8340_very_best",
                 "-cs",
                 "lithology"
