{
    // Use IntelliSense to learn about possible attributes.
    // Hover to view descriptions of existing attributes.
    // For more information, visit: https://go.microsoft.com/fwlink/?linkid=830387
    "version": "0.2.0",
    "configurations": [
        {
            "name": "Python: Run boreholes-extract-all",
            "type": "debugpy",
            "request": "launch",
            "module": "src.extraction.main",
            "args": [
                "-i",
                //"example/example_borehole_profile.pdf",
                //"data/subset_zurich",
<<<<<<< HEAD
                //"data/false_positive_boreholes/1801_45.pdf",
                //"data/false_positive_boreholes",
                //"data/geoquat/train/A205.pdf",
                //"data/zurich",
                //"data/zurich/695265010-bp.pdf",
=======
                "data/zurich",
                // "data/geoquat/B83rot.pdf",
                // "data/geoquat/validation/B83.pdf",
                //"data/geoquat/validation/2537.pdf",
>>>>>>> 8c652d09
                // "data/zurich/268123018-bp.pdf", // 2 bh, one with gw
                // "data/zurich/269126084-bp.pdf", // 2 gw in the same borehole
                // "data/zurich/267125339-bp.pdf", //groundwater detected
                // "data/zurich/267125358-bp.pdf", //2 boreholes in one page,  diff elev and coord
                //"data/zurich/695265009-bp.pdf", // 2 elevations found                   //case 3
                // "data/zurich/269126143-bp.pdf", // also 2 boreholes                     //case 1 for elev, 3 coord
                // "data/zurich/267123055-bp.pdf", // WRONG gw depth                                ***
                // "data/zurich/267123083-bp.pdf",                                         // case 2
                // "data/zurich/684252058-bp.pdf", // 2pages, 2 bh detected (1 in gt)
                // "data/zurich/681249142-bp.pdf", //8 boreholes in gt, 6 detected
                //"data/zurich/267123077-bp.pdf",
                // "data/zurich/267123036-bp.pdf",
                //"data/geoquat/validation/13080.pdf", //has f1=0, detects 1x the same, and not the right things
                //"data/zurich/267125439-bp.pdf",
                //"data/geoquat/validation/A7111.pdf",
                "data/geoquat/validation",
                //"data/geoquat/train", #14225.pdfok, A11406.pdfNO, 1488.pdf, 14273.pdfok and A1304
                // "data/geoquat/validation/937.pdf",
                //"data/geoquat/test/A8005.pdf",
                // "data/nagra/Dossier III_Appendix A_BOZ1-1_Lithostratigraphy_1_2500_0000-1037.39.pdf", //***
                //"data/nagra/Dossier III_Appendix_A_TRU1-1_Lithostratigraphy_1_2500_0000-1310.pdf",
                // "data/nagra",
                "-g",
<<<<<<< HEAD
                //"data/zurich_ground_truth.json",
                "data/geoquat_ground_truth.json",
                //"-l"
=======
                "data/zurich_ground_truth.json",
                // "data/geoquat_ground_truth.json"
                "-l",
>>>>>>> 8c652d09
            ],
            "cwd": "${workspaceFolder}",
            "justMyCode": true,
            "python": "${workspaceFolder}/env/bin/python3",
        },
        {
            "name": "Python: Run scoring",
            "type": "debugpy",
            "request": "launch",
            "module": "src.extraction.evaluation.benchmark.score",
            "args": [
                "--no-mlflow-tracking"
            ],
            "cwd": "${workspaceFolder}",
            "justMyCode": true,
            "python": "${workspaceFolder}/env/bin/python3",
        },
        {
            "name": "Python: Run label studio to GT",
            "type": "debugpy",
            "request": "launch",
            "module": "src.scripts.label_studio_annotation_to_ground_truth",
            "args": [
                // "-a", "/Users/david.cleres/Downloads/project-2-at-2024-08-15-12-37-dd0f900a.json",
                "-a",
                "/Users/david.cleres/Downloads/project-2-at-2024-08-15-13-55-e7d6ebf7.json",
                "-o",
                "data/label-studio/zurich_ground_truth.json"
            ],
            "cwd": "${workspaceFolder}",
            "justMyCode": true,
            "python": "${workspaceFolder}/swisstopo/bin/python3",
        },
        {
            "name": "Python: Run boreholes-classify-descriptions",
            "type": "debugpy",
            "request": "launch",
            "module": "src.classification.main",
            "args": [
                "-f",
                "data/geoquat_ground_truth.json",
                // "data/lithology_splits/val.json",
                "-s",
                "data/geoquat/validation",
                "-c",
                "baseline",
                "-p",
                "models/lithology/20250526-172024_new_data_s2/checkpoint-1331_best",
                //"models/uscs/balance_best/20250416-192401_best_stage2_balance/checkpoint-8340_very_best",
                "-cs",
                // "lithology"
                "uscs"
            ],
            "cwd": "${workspaceFolder}",
            "justMyCode": true,
            "python": "${workspaceFolder}/env/bin/python3",
        },
        {
            "name": "API",
            "type": "debugpy",
            "request": "launch",
            "cwd": "${workspaceFolder}/",
            "module": "uvicorn",
            "args": [
                "src.app.main:app",
                "--reload",
                "--host",
                "0.0.0.0",
                "--port",
                "8002",
            ],
            "console": "integratedTerminal",
            "justMyCode": true,
            "python": "${workspaceFolder}/env/bin/python3",
        },
        {
            "name": "Python: Run pytests",
            "type": "debugpy",
            "request": "launch",
            "module": "pytest",
            "args": [],
            "cwd": "${workspaceFolder}",
            "justMyCode": true,
            "python": "${workspaceFolder}/env/bin/python3",
        },
        {
            "name": "Python: Run bert-training",
            "type": "debugpy",
            "request": "launch",
            "module": "src.classification.models.train",
            "args": [
                "-f",
                "data/geoquat_ground_truth.json",
            ],
            "cwd": "${workspaceFolder}",
            "justMyCode": true,
            "python": "${workspaceFolder}/env/bin/python3",
        },
        {
            "name": "Python: load rdf to yml",
            "type": "debugpy",
            "request": "launch",
            "module": "src.scripts.load_csv_to_yaml",
            "args": ["--from-rdf"],
            "cwd": "${workspaceFolder}",
            "justMyCode": true,
            "python": "${workspaceFolder}/env/bin/python3",
        },
    ],
}<|MERGE_RESOLUTION|>--- conflicted
+++ resolved
@@ -13,18 +13,10 @@
                 "-i",
                 //"example/example_borehole_profile.pdf",
                 //"data/subset_zurich",
-<<<<<<< HEAD
-                //"data/false_positive_boreholes/1801_45.pdf",
-                //"data/false_positive_boreholes",
-                //"data/geoquat/train/A205.pdf",
-                //"data/zurich",
-                //"data/zurich/695265010-bp.pdf",
-=======
                 "data/zurich",
                 // "data/geoquat/B83rot.pdf",
                 // "data/geoquat/validation/B83.pdf",
                 //"data/geoquat/validation/2537.pdf",
->>>>>>> 8c652d09
                 // "data/zurich/268123018-bp.pdf", // 2 bh, one with gw
                 // "data/zurich/269126084-bp.pdf", // 2 gw in the same borehole
                 // "data/zurich/267125339-bp.pdf", //groundwater detected
@@ -48,15 +40,9 @@
                 //"data/nagra/Dossier III_Appendix_A_TRU1-1_Lithostratigraphy_1_2500_0000-1310.pdf",
                 // "data/nagra",
                 "-g",
-<<<<<<< HEAD
-                //"data/zurich_ground_truth.json",
-                "data/geoquat_ground_truth.json",
-                //"-l"
-=======
                 "data/zurich_ground_truth.json",
                 // "data/geoquat_ground_truth.json"
                 "-l",
->>>>>>> 8c652d09
             ],
             "cwd": "${workspaceFolder}",
             "justMyCode": true,
