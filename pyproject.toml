--- conflicted
+++ resolved
@@ -9,38 +9,6 @@
 readme = "README.md"
 requires-python = ">=3.11,<3.13"
 dependencies = [
-<<<<<<< HEAD
-    "boto3",
-    "pandas",
-    "levenshtein",
-    "python-dotenv",
-    "setuptools",
-    "tqdm",
-    "fastapi",
-    "uvicorn",
-    "pydantic_settings",
-    "pydantic",
-    "httpx",
-    "moto",
-    "pillow",
-    "mangum",
-    "awslambdaric",
-    "scikit-learn>=1.4.0",
-    "click>=8.0.0",
-    "PyYAML>=6.0.1",
-    "langdetect>=1.0.9",
-    "regex",
-    "backoff",
-    "PyMuPDF==1.25.5",
-    "opencv-python-headless",
-    "quads>=1.1.0",
-    "numpy<2",
-    "rtree",
-    "nltk",
-    "rdflib",
-    "pyinstrument==5.0.1",
-    "compound_split==1.0.2"
-=======
     "boto3==1.40.12",
     "pandas==2.3.1",
     "levenshtein==0.27.1",
@@ -69,7 +37,7 @@
     "nltk==3.9.1",
     "rdflib==7.1.4",
     "pyinstrument==5.1.1",
->>>>>>> 779fcb9c
+    "compound_split==1.0.2"
 ]
 
 [project.optional-dependencies]
