--- conflicted
+++ resolved
@@ -36,14 +36,12 @@
     "numpy<2",
     "rtree",
     "nltk",
-<<<<<<< HEAD
-    "boto3"
-=======
+    "boto3",
     "transformers",
     "datasets",
     "torch",
-    "accelerate",
->>>>>>> 45f4c246
+    "accelerate"
+
 ]
 
 [project.optional-dependencies]
