--- conflicted
+++ resolved
@@ -264,13 +264,9 @@
             results.append((match, rect))
         return results
 
-<<<<<<< HEAD
-    def extract_coordinates_from_bbox(
-        self, page: fitz.Page, page_number: int, bbox: fitz.Rect | None = None
+    def extract_coordinates_aggregated(
+        self, text_lines: list[TextLine], page_number: int
     ) -> list[FeatureOnPage[Coordinate]]:
-=======
-    def extract_coordinates_aggregated(self, text_lines: list[TextLine], page_number: int) -> Coordinate | None:
->>>>>>> eba40c0a
         """Extracts the coordinates from a borehole profile.
 
         Processes the borehole profile page by page and tries to find the coordinates in the respective text of the
@@ -313,12 +309,8 @@
         for page in document:
             text_lines = extract_text_lines(page)
             page_number = page.number + 1  # page.number is 0-based
-<<<<<<< HEAD
-
-            coord = self.extract_coordinates_from_bbox(page, page_number)
+
+            coord = self.extract_coordinates_aggregated(text_lines, page_number)
             coordinates.extend(coord)
 
-        return coordinates
-=======
-            return self.extract_coordinates_aggregated(text_lines, page_number)
->>>>>>> eba40c0a
+        return coordinates