"""This module contains the CoordinateExtractor class."""

from __future__ import annotations

import logging
from dataclasses import dataclass

import fitz
import regex
from stratigraphy.data_extractor.data_extractor import DataExtractor, ExtractedFeature, FeatureOnPage
from stratigraphy.lines.line import TextLine
from stratigraphy.text.extract_text import extract_text_lines_from_bbox

logger = logging.getLogger(__name__)

COORDINATE_ENTRY_REGEX = r"(?:([12])[\.\s'‘’]{0,2})?(\d{3})[\.\s'‘’]{0,2}(\d{3})(?:\.(\d{1,}))?"


@dataclass(kw_only=True)
class CoordinateEntry:
    """Dataclass to represent a coordinate entry."""

    coordinate_value: float

    def __repr__(self):
        if self.coordinate_value > 1e5:
            return f"{self.coordinate_value:,}".replace(",", "'")
        else:  # Fix for LV03 coordinates with leading 0
            return f"{self.coordinate_value:07,}".replace(",", "'")


@dataclass(kw_only=True)
class Coordinate(ExtractedFeature):
    """Abstract class for coordinates."""

    east: CoordinateEntry
    north: CoordinateEntry

    def __post_init__(self):
        # east always greater than north by definition. Irrespective of the leading 1 or 2
        if self.east.coordinate_value < self.north.coordinate_value:
            logger.info("Swapping coordinates.")
            self.north, self.east = self.east, self.north

    def __str__(self):
        return f"E: {self.east.coordinate_value}, N: {self.north.coordinate_value}"

    def to_json(self) -> dict:
        """Converts the object to a dictionary.

        Returns:
            dict: The object as a dictionary.
        """
        return {"E": self.east.coordinate_value, "N": self.north.coordinate_value}

    @staticmethod
    def from_values(east: float, north: float) -> Coordinate | None:
        """Creates a Coordinate object from the given values.

        Args:
            east (float): The east coordinate value.
            north (float): The north coordinate value.

        Returns:
            Coordinate | None: The coordinate object.
        """
        if 1e6 < east < 1e7:
            return LV95Coordinate(
                east=CoordinateEntry(coordinate_value=east), north=CoordinateEntry(coordinate_value=north)
            )
        elif east < 1e6:
            return LV03Coordinate(
                east=CoordinateEntry(coordinate_value=east), north=CoordinateEntry(coordinate_value=north)
            )
        else:
            logger.warning("Invalid coordinates format. Got E: %s, N: %s", east, north)
            return None

    @classmethod
    def from_json(cls, input: dict) -> Coordinate:
        """Converts a dictionary to a Coordinate object.

        Args:
            input (dict): A dictionary containing the coordinate information.

        Returns:
            Coordinate: The coordinate object.
        """
        return Coordinate.from_values(east=input["E"], north=input["N"])


@dataclass
class LV95Coordinate(Coordinate):
    """Dataclass to represent a coordinate in the LV95 format."""

    def is_valid(self):
        """Reference: https://de.wikipedia.org/wiki/Schweizer_Landeskoordinaten#Beispielkoordinaten."""
        return (
            2324800.0 < self.east.coordinate_value < 2847500.0 and 1074000.0 < self.north.coordinate_value < 1302000.0
        )


@dataclass
class LV03Coordinate(Coordinate):
    """Dataclass to represent a coordinate in the LV03 format."""

    def is_valid(self):
        """Reference: https://de.wikipedia.org/wiki/Schweizer_Landeskoordinaten#Beispielkoordinaten.

        To account for uncertainties in the conversion of LV03 to LV95, we allow a margin of 2.
        """
        return 324798.0 < self.east.coordinate_value < 847502.0 and 73998.0 < self.north.coordinate_value < 302002.0


class CoordinateExtractor(DataExtractor):
    """Extracts coordinates from a PDF document."""

    feature_name = "coordinate"

    # look for elevation values to the right and/or immediately below the key
    search_right_factor: float = 10
    search_below_factor: float = 3

    preprocess_replacements = {",": ".", "'": ".", "o": "0", "\n": " "}

    def get_coordinates_with_x_y_labels(self, lines: list[TextLine], page: int) -> list[FeatureOnPage[Coordinate]]:
        """Find coordinates with explicit "X" and "Y" labels from the text lines.

        Args:
            lines (list[TextLine]): all the lines of text to search in
            page (int): the page number (1-based) of the PDF document

        Returns:
            list[FeatureOnPage[Coordinate]]: all found coordinates
        """
        # In this case, we can allow for some whitespace in between the numbers.
        # In some older borehole profile the OCR may recognize whitespace between two digits.
        pattern_x = regex.compile(r"X[=:\s]{0,3}" + COORDINATE_ENTRY_REGEX, flags=regex.IGNORECASE)
        x_matches = CoordinateExtractor._match_text_with_rect(lines, pattern_x)

        pattern_y = regex.compile(r"Y[=:\s]{0,3}" + COORDINATE_ENTRY_REGEX, flags=regex.IGNORECASE)
        y_matches = CoordinateExtractor._match_text_with_rect(lines, pattern_y)

        # We are only checking the 1st x-value with the 1st y-value, the 2nd x-value with the 2nd y-value, etc.
        # In some edge cases, the matched x_values and y-values might not be aligned / equal in number. However,
        # we ignore this for now, as almost always, the 1st x and y values are already the ones that we are looking
        # for.
        found_coordinates = []
        for x_match, y_match in zip(x_matches, y_matches, strict=False):
            rect = fitz.Rect()
            rect.include_rect(x_match[1])
            rect.include_rect(y_match[1])
            coordinates = Coordinate.from_values(
                east=int("".join(x_match[0].groups(default=""))), north=int("".join(y_match[0].groups(default="")))
            )
            if coordinates is not None and coordinates.is_valid():
                found_coordinates.append(FeatureOnPage(feature=coordinates, rect=rect, page=page))
        return found_coordinates

    def get_coordinates_near_key(self, lines: list[TextLine], page: int) -> list[FeatureOnPage[Coordinate]]:
        """Find coordinates from text lines that are close to an explicit "coordinates" label.

        Also apply some preprocessing to the text of those text lines, to deal with some common (OCR) errors.

        Args:
            lines (list[TextLine]): all the lines of text to search in
            page (int): the page number (1-based) of the PDF document

        Returns:
            list[FeatureOnPage[Coordinate]]: all found coordinates
        """
        # find the key that indicates the coordinate information
        coordinate_key_lines = self.find_feature_key(lines)
        extracted_coordinates = []

        for coordinate_key_line in coordinate_key_lines:
            coord_lines = self.get_lines_near_key(lines, coordinate_key_line)
            extracted_coordinates.extend(self.get_coordinates_from_lines(coord_lines, page))

        return extracted_coordinates

    def get_coordinates_from_lines(self, lines: list[TextLine], page: int) -> list[FeatureOnPage[Coordinate]]:
        r"""Matches the coordinates in a string of text.

        The query searches for a pair of coordinates of 6 or 7 digits, respectively. The pair of coordinates
        must at most be separated by 4 characters. The regular expression is designed to match a wide range of
        coordinate formats for the Swiss coordinate systems LV03 and LV95, including 'X=123.456 Y=123.456',
        'X:123.456, Y:123.456', 'X 123 456 Y 123 456', whereby the X and Y are optional.

        The full regular expressions query is:
        "[XY]?[=:\s]{0,2}(?:([12])[\.\s'‘’]{0,2})?(\d{3})[\.\s'‘’]{0,2}(\d{3})\.?\d?.{0,4}?[XY]?[=:\s]{0,2}(?:([12])[\.\s'‘’]{0,2})?(\d{3})[\.\s'‘’]{0,2}(\d{3})\.?\d?"
        Query explanation:
            - [XY]?: This matches an optional 'X' or 'Y'. The ? makes the preceding character optional.
            - [=:\s]{0,2}: This matches zero to two occurrences of either an equals sign, a colon, or a whitespace
              character.
            - (?:([12])[\.\s'‘’]{0,2})?: This is a non-capturing group (indicated by ?:), which means it groups the
              enclosed characters but does not create a backreference. It matches an optional '1' or '2' (which is
              captured in a group) followed by zero to two occurrences of a period, space, or single quote.
            - \d{3}: This matches exactly three digits.
            - [\.\s'‘’]{0,2}: This matches zero to two occurrences of a period, space, or single quote.
            - \d{3}: This again matches exactly three digits.
            - \.?\d?: This matches an optional period followed by an optional digit.
            - .{0,4}?: This matches up to four occurrences of any characters, except newline.

            The second half of the regular expression repeats the pattern, allowing it to match a pair of coordinates
            in the format 'X=123.456 Y=123.456', with some flexibility for variations in the format. For example, it
            can also match 'X:123.456, Y:123.456', 'X 123 456 Y 123 456', and so on.

        Args:
            lines (list[TextLine]): Arbitrary string of text.
            page (int): the page number (1-based) of the PDF document

        Returns:
            list[FeatureOnPage[Coordinate]]: A list of potential coordinates
        """
        full_regex = regex.compile(
            r"(?:[XY][=:\s]{0,2})?"
            + COORDINATE_ENTRY_REGEX
            + r".{0,4}?[XY]?[=:\s]{0,2}"
            + COORDINATE_ENTRY_REGEX
            + r"\b"
        )
        potential_coordinates = [
            FeatureOnPage(
                feature=Coordinate.from_values(
                    east=float("{}.{}".format("".join(match.groups(default="")[:3]), match.groups(default="")[3])),
                    north=float("{}.{}".format("".join(match.groups(default="")[4:-1]), match.groups(default="")[-1])),
                ),
                page=page,
                rect=rect,
            )
            for match, rect in CoordinateExtractor._match_text_with_rect(lines, full_regex, self.preprocess)
        ]
        return [
            coordinates
            for coordinates in potential_coordinates
            if coordinates.feature is not None and coordinates.feature.is_valid()
        ]

    @staticmethod
    def _match_text_with_rect(
        lines: list[TextLine], pattern: regex.Regex, preprocess=lambda x: x
    ) -> list[(regex.Match, fitz.Rect)]:
        full_text = ""
        lines_with_position = []
        for line in lines:
            preprocessed_text = preprocess(line.text)
            lines_with_position.append(
                {"line": line, "start": len(full_text), "end": len(full_text) + len(preprocessed_text)}
            )
            full_text += preprocessed_text + " "

        results = []
        for match in pattern.finditer(full_text):
            match_lines = [
                entry["line"]
                for entry in lines_with_position
                if entry["end"] >= match.start() and entry["start"] < match.end()
            ]

            rect = fitz.Rect()
            for line in match_lines:
                rect.include_rect(line.rect)
            results.append((match, rect))
        return results

    def extract_coordinates_from_bbox(
        self, page: fitz.Page, page_number: int, bbox: fitz.Rect | None = None
<<<<<<< HEAD
    ) -> FeatureOnPage[Coordinate] | None:
=======
    ) -> list[Coordinate] | None:
>>>>>>> 69e989df
        """Extracts the coordinates from a borehole profile.

        Processes the borehole profile page by page and tries to find the coordinates in the respective text of the
        page.

        Algorithm description:
            1. search for coordinates with explicit 'X' and 'Y' labels
            2. if that gives no results, search for coordinates close to an explicit "coordinates" label
            3. if that gives no results either, try to detect coordinates in the full text

        Returns:
            FeatureOnPage[Coordinate] | None: the extracted coordinates (if any)
        """
        lines = extract_text_lines_from_bbox(page, bbox)

        found_coordinates = (
            self.get_coordinates_with_x_y_labels(lines, page_number)
            or self.get_coordinates_near_key(lines, page_number)
            or self.get_coordinates_from_lines(lines, page_number)
        )

        if len(found_coordinates) > 0:
            return found_coordinates

        logger.info("No coordinates found in this borehole profile.")

<<<<<<< HEAD
    def extract_coordinates(self, document: fitz.Document) -> FeatureOnPage[Coordinate] | None:
=======
    def extract_coordinates(self, document: fitz.Document) -> list[Coordinate]:
>>>>>>> 69e989df
        """Extracts the coordinates from a borehole profile.

        Processes the borehole profile page by page and tries to find the coordinates in the respective text of the
        page.

        Algorithm description:
            1. search for coordinates with explicit 'X' and 'Y' labels
            2. if that gives no results, search for coordinates close to an explicit "coordinates" label
            3. if that gives no results either, try to detect coordinates in the full text

        Args:
            document (fitz.Document): document from which coordinates are extracted page by page

        Returns:
            FeatureOnPage[Coordinate] | None: the extracted coordinates (if any)
        """
        coordinates: list[Coordinate] = []
        for page in document:
            page_number = page.number + 1  # page.number is 0-based

            coord = self.extract_coordinates_from_bbox(page, page_number)
            if coord is not None:
                coordinates.extend(coord)

        return coordinates<|MERGE_RESOLUTION|>--- conflicted
+++ resolved
@@ -266,11 +266,7 @@
 
     def extract_coordinates_from_bbox(
         self, page: fitz.Page, page_number: int, bbox: fitz.Rect | None = None
-<<<<<<< HEAD
-    ) -> FeatureOnPage[Coordinate] | None:
-=======
-    ) -> list[Coordinate] | None:
->>>>>>> 69e989df
+    ) -> list[FeatureOnPage[Coordinate]]:
         """Extracts the coordinates from a borehole profile.
 
         Processes the borehole profile page by page and tries to find the coordinates in the respective text of the
@@ -282,7 +278,7 @@
             3. if that gives no results either, try to detect coordinates in the full text
 
         Returns:
-            FeatureOnPage[Coordinate] | None: the extracted coordinates (if any)
+            list[FeatureOnPage[Coordinate]]: the extracted coordinates (if any)
         """
         lines = extract_text_lines_from_bbox(page, bbox)
 
@@ -292,16 +288,9 @@
             or self.get_coordinates_from_lines(lines, page_number)
         )
 
-        if len(found_coordinates) > 0:
-            return found_coordinates
-
-        logger.info("No coordinates found in this borehole profile.")
-
-<<<<<<< HEAD
-    def extract_coordinates(self, document: fitz.Document) -> FeatureOnPage[Coordinate] | None:
-=======
-    def extract_coordinates(self, document: fitz.Document) -> list[Coordinate]:
->>>>>>> 69e989df
+        return found_coordinates
+
+    def extract_coordinates(self, document: fitz.Document) -> list[FeatureOnPage[Coordinate]]:
         """Extracts the coordinates from a borehole profile.
 
         Processes the borehole profile page by page and tries to find the coordinates in the respective text of the
@@ -316,7 +305,7 @@
             document (fitz.Document): document from which coordinates are extracted page by page
 
         Returns:
-            FeatureOnPage[Coordinate] | None: the extracted coordinates (if any)
+            list[FeatureOnPage[Coordinate]]: the extracted coordinates (if any)
         """
         coordinates: list[Coordinate] = []
         for page in document:
