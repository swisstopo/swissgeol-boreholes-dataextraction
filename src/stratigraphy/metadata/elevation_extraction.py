--- conflicted
+++ resolved
@@ -44,11 +44,7 @@
         Returns:
             str: The object as a string.
         """
-<<<<<<< HEAD
         return f"Elevation(elevation={self.elevation})"
-=======
-        return f"Elevation(elevation={self.elevation}, page={self.page})"
->>>>>>> 69e989df
 
     def to_json(self) -> dict:
         """Converts the object to a dictionary.
@@ -91,11 +87,7 @@
 
     preprocess_replacements = {",": ".", "'": ".", "o": "0", "\n": " ", "ate": "ote"}
 
-<<<<<<< HEAD
-    def get_elevation_near_key(self, lines: list[TextLine], page: int) -> FeatureOnPage[Elevation] | None:
-=======
-    def get_elevation_near_key(self, lines: list[TextLine], page: int) -> list[Elevation] | None:
->>>>>>> 69e989df
+    def get_elevation_near_key(self, lines: list[TextLine], page: int) -> list[FeatureOnPage[Elevation]]:
         """Find elevation from text lines that are close to an explicit "elevation" label.
 
         Also apply some preprocessing to the text of those text lines, to deal with some common (OCR) errors.
@@ -105,7 +97,7 @@
             page (int): the page number (1-based) of the PDF document
 
         Returns:
-            FeatureOnPage[Elevation] | None: the found elevation
+            list[FeatureOnPage[Elevation]]: the found elevation
         """
         # find the key that indicates the elevation information
         elevation_key_lines = self.find_feature_key(lines)
@@ -124,29 +116,24 @@
 
         return self.select_best_elevation_information(extracted_elevation_list)
 
-<<<<<<< HEAD
     def select_best_elevation_information(
         self, extracted_elevation_list: list[FeatureOnPage[Elevation]]
-    ) -> FeatureOnPage[Elevation] | None:
-        """Select the best elevation information from a list of extracted elevation information.
-=======
-    def select_best_elevation_information(self, extracted_elevation_list: list[Elevation]) -> list[Elevation] | None:
+    ) -> list[FeatureOnPage[Elevation]]:
         """Select the best elevations information from a list of extracted elevation information.
 
-        Currently returns all of the elevation found, sorted with the highest first.
->>>>>>> 69e989df
+        Currently returns all of the elevations found, sorted with the highest first.
 
         Args:
             extracted_elevation_list (list[FeatureOnPage[Elevation]]): A list of extracted elevation information.
 
         Returns:
-            FeatureOnPage[Elevation] | None: The best extracted elevation information.
+            list[FeatureOnPage[Elevation]]: The best extracted elevation information.
         """
         # Sort the extracted elevation information by elevation with the highest elevation first
         extracted_elevation_list.sort(key=lambda x: x.feature.elevation, reverse=True)
 
         # Return all elements of the sorted list
-        return extracted_elevation_list if extracted_elevation_list else None
+        return extracted_elevation_list
 
     def get_elevation_from_lines(self, lines: list[TextLine], page: int) -> FeatureOnPage[Elevation]:
         r"""Matches the elevation in a string of text.
@@ -194,11 +181,7 @@
 
     def extract_elevation_from_bbox(
         self, pdf_page: fitz.Page, page_number: int, bbox: fitz.Rect | None = None
-<<<<<<< HEAD
-    ) -> FeatureOnPage[Elevation] | None:
-=======
-    ) -> list[Elevation] | None:
->>>>>>> 69e989df
+    ) -> list[FeatureOnPage[Elevation]]:
         """Extract the elevation information from a bounding box.
 
         Args:
@@ -207,29 +190,23 @@
             page_number (int): The page number.
 
         Returns:
-            FeatureOnPage[Elevation] | None: The extracted elevation information.
+            list[FeatureOnPage[Elevation]]: The extracted elevation information.
         """
         lines = extract_text_lines_from_bbox(pdf_page, bbox)
 
-        found_elevation_value = self.get_elevation_near_key(lines, page_number)
-
-        if found_elevation_value:
-<<<<<<< HEAD
-            logger.info("Found elevation in the bounding box: %s", found_elevation_value.feature.elevation)
-=======
+        found_elevation_values = self.get_elevation_near_key(lines, page_number)
+
+        if found_elevation_values:
             logger.info(
-                "Found elevations in the bounding box: %s", [elevs.elevation for elevs in found_elevation_value]
+                "Found elevations in the bounding box: %s",
+                [value.feature.elevation for value in found_elevation_values],
             )
->>>>>>> 69e989df
-            return found_elevation_value
-
-        logger.info("No elevation found in the bounding box.")
-
-<<<<<<< HEAD
-    def extract_elevation(self, document: fitz.Document) -> FeatureOnPage[Elevation] | None:
-=======
-    def extract_elevation(self, document: fitz.Document) -> list[Elevation]:
->>>>>>> 69e989df
+        else:
+            logger.info("No elevation found in the bounding box.")
+
+        return found_elevation_values
+
+    def extract_elevation(self, document: fitz.Document) -> list[FeatureOnPage[Elevation]]:
         """Extracts the elevation information from a borehole profile.
 
         Processes the borehole profile page by page and tries to find the feature key in the respective text of the
@@ -239,14 +216,11 @@
             document (fitz.Document): document from which elevation is extracted page by page
 
         Returns:
-            FeatureOnPage[Elevation] | None: The extracted elevation information.
+            list[FeatureOnPage[Elevation]]: The extracted elevation information.
         """
         elevations: list[Elevation] = []
         for page in document:
             page_number = page.number + 1  # page.number is 0-based
-
-            elev = self.extract_elevation_from_bbox(page, page_number)
-            if elev is not None:
-                elevations.extend(elev)
+            elevations.extend(self.extract_elevation_from_bbox(page, page_number))
 
         return elevations