"""Metadata for stratigraphy data."""

from dataclasses import dataclass, field
from pathlib import Path
from typing import NamedTuple

import fitz
from stratigraphy.data_extractor.data_extractor import FeatureOnPage
from stratigraphy.metadata.coordinate_extraction import Coordinate, CoordinateExtractor
from stratigraphy.metadata.elevation_extraction import Elevation, ElevationExtractor
from stratigraphy.metadata.language_detection import detect_language_of_document
from stratigraphy.util.util import read_params


class PageDimensions(NamedTuple):
    """Class for page dimensions."""

    width: float
    height: float

    def to_json(self) -> dict:
        """Converts the object to a dictionary.

        Returns:
            dict: The object as a dictionary.
        """
        return {"width": self.width, "height": self.height}


@dataclass
class MetadataInDocument:
    """Container for all stratigraphy metadata found in the document."""

    elevations: list[Elevation]
    coordinates: list[Coordinate]

    def to_json(self) -> dict:
        """Converts the object to a dictionary.

        Returns:
            dict: The object as a dictionary.
        """
        return {
            "elevation": self.elevations.to_json() if self.elevations else None,
            "coordinates": self.coordinates.to_json() if self.coordinates else None,
        }

    @classmethod
    def from_document(cls, document: fitz.Document) -> "MetadataInDocument":
        """Create a MetadataInDocument object from a document.

        Args:
            document (fitz.Document): The document.

        Returns:
            MetadataInDocument: The metadata object.
        """
        # Extract the coordinates of the borehole
        coordinate_extractor = CoordinateExtractor()
        coordinates = coordinate_extractor.extract_coordinates(document=document)

        # Extract the elevation information
        elevation_extractor = ElevationExtractor()
        elevations = elevation_extractor.extract_elevation(document=document)

        return cls(elevations=elevations, coordinates=coordinates)

    @classmethod
    def from_json(cls, json_metadata: dict, filename: str) -> "MetadataInDocument":
        """Converts a dictionary to an object.

        Args:
            json_metadata (dict): A dictionary representing the metadata.
            filename (str): The name of the file.

        Returns:
            MetadataInDocument: The metadata object.
        """
        elevations = (
            [Elevation.from_json(json_metadata["elevation"])] if json_metadata["elevation"] is not None else []
        )
        coordinates = (
            [Coordinate.from_json(json_metadata["coordinates"])] if json_metadata["coordinates"] is not None else []
        )

        return cls(elevations=elevations, coordinates=coordinates)


@dataclass
class BoreholeMetadata:
    """Metadata for a single borehole."""

    elevation: Elevation
    coordinate: Coordinate

    def to_json(self) -> dict:
        """Converts the object to a dictionary.

        Returns:
            dict: The object as a dictionary.
        """
        return {
            "elevation": self.elevation.to_json() if self.elevation else None,
            "coordinates": self.coordinate.to_json() if self.coordinate else None,
        }


@dataclass
class FileMetadata:
    """Class to store and extract metadata at the file level (common to all boreholes in the file)."""

<<<<<<< HEAD
=======
    elevation: FeatureOnPage[Elevation] | None = None
    coordinates: FeatureOnPage[Coordinate] | None = None
>>>>>>> 27286059
    language: str | None = None  # TODO: Change to Enum for the supported languages
    filename: Path = None
    page_dimensions: list[PageDimensions] = None

    def to_json(self) -> dict:
        """Converts the object to a dictionary.

        Returns:
            dict: The object as a dictionary.
        """
        return {
            "language": self.language,
            "page_dimensions": [page_dimensions.to_json() for page_dimensions in self.page_dimensions],
        }

    @classmethod
    def from_document(cls, document: fitz.Document) -> "FileMetadata":
        """Create a FileMetadata object from a document.

        Args:
            document (fitz.Document): The document.

        Returns:
            FileMetadata: The file metadata object.
        """
        matching_params = read_params("matching_params.yml")

        # Detect the language of the document
        language = detect_language_of_document(
            document, matching_params["default_language"], matching_params["material_description"].keys()
        )

        # Get the name of the document
        filename = Path(document.name)

        # Get the dimensions of the document's pages
        page_dimensions = []
        for page in document:
            page_dimensions.append(PageDimensions(width=page.rect.width, height=page.rect.height))

        # Sanity check
        assert len(page_dimensions) == document.page_count, "Page count mismatch."

        return cls(
            language=language,
            filename=filename,
            page_dimensions=page_dimensions,
        )

    @classmethod
    def from_json(cls, json_metadata: dict, filename: str) -> "FileMetadata":
        """Converts a dictionary to an object.

        Args:
            json_metadata (dict): A dictionary representing the metadata.
            filename (str): The name of the file.

        Returns:
            MetadataInDocument: The metadata object.
        """
        language = json_metadata["language"]
        page_dimensions = [
            PageDimensions(width=page["width"], height=page["height"]) for page in json_metadata["page_dimensions"]
        ]

        return cls(
            language=language,
            page_dimensions=page_dimensions,
            filename=Path(filename),
        )


@dataclass
class OverallFileMetadata:
    """Metadata for stratigraphy data.

    This class is a list of MetadataInDocument objects. Each object corresponds to a
    single file.
    """

    filenames: list[str]
    metadata_per_file: list[list[BoreholeMetadata]] = field(default_factory=list)

    def to_json(self) -> dict:
        """Converts the object to a dictionary.

        Returns:
            dict: The object as a dictionary.
        """
        return {
            metadata_list[0].filename.name: [metadata.to_json() for metadata in metadata_list]
            for metadata_list in self.metadata_per_file
        }<|MERGE_RESOLUTION|>--- conflicted
+++ resolved
@@ -88,10 +88,10 @@
 
 @dataclass
 class BoreholeMetadata:
-    """Metadata for a single borehole."""
-
-    elevation: Elevation
-    coordinate: Coordinate
+    """Metadata for stratigraphy data."""
+
+    elevation: FeatureOnPage[Elevation] | None = None
+    coordinates: FeatureOnPage[Coordinate] | None = None
 
     def to_json(self) -> dict:
         """Converts the object to a dictionary.
@@ -101,7 +101,7 @@
         """
         return {
             "elevation": self.elevation.to_json() if self.elevation else None,
-            "coordinates": self.coordinate.to_json() if self.coordinate else None,
+            "coordinates": self.coordinates.to_json() if self.coordinates else None,
         }
 
 
@@ -109,11 +109,6 @@
 class FileMetadata:
     """Class to store and extract metadata at the file level (common to all boreholes in the file)."""
 
-<<<<<<< HEAD
-=======
-    elevation: FeatureOnPage[Elevation] | None = None
-    coordinates: FeatureOnPage[Coordinate] | None = None
->>>>>>> 27286059
     language: str | None = None  # TODO: Change to Enum for the supported languages
     filename: Path = None
     page_dimensions: list[PageDimensions] = None
