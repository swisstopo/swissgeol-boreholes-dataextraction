--- conflicted
+++ resolved
@@ -7,13 +7,8 @@
 import fitz
 import Levenshtein
 
-<<<<<<< HEAD
 from stratigraphy.depthcolumn.depthcolumnentry import DepthColumnEntry
-=======
-from stratigraphy.benchmark.metrics import Metrics
-from stratigraphy.coordinates.coordinate_extraction import Coordinate
-from stratigraphy.elevation.elevation_extraction import ElevationInformation
->>>>>>> ee065a48
+from stratigraphy.evaluation.evaluation_dataclasses import Metrics
 from stratigraphy.groundwater.groundwater_extraction import GroundwaterInformation, GroundwaterInformationOnPage
 from stratigraphy.layer.layer import LayerPrediction
 from stratigraphy.lines.line import TextLine, TextWord
@@ -231,6 +226,15 @@
 
     @staticmethod
     def count_against_ground_truth(values: list, ground_truth: list) -> Metrics:
+        """Count the number of true positives, false positives and false negatives.
+
+        Args:
+            values (list): The values to count.
+            ground_truth (list): The ground truth values.
+
+        Returns:
+            Metrics: The metrics for the values.
+        """
         # Counter deals with duplicates when doing intersection
         values_counter = Counter(values)
         ground_truth_counter = Counter(ground_truth)
