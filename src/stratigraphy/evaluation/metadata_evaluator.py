--- conflicted
+++ resolved
@@ -50,13 +50,8 @@
                 ground_truth_coordinates = borehole_data.ground_truth.get("coordinates")
 
                 coordinate_metrics = self._evaluate_coordinate(extracted_coordinates, ground_truth_coordinates)
-<<<<<<< HEAD
                 if borehole_data.metadata and borehole_data.metadata.coordinates:
-                    borehole_data.metadata.coordinates.is_correct = coordinate_metrics.tp > 0
-=======
-                if borehole_metadata.coordinates:
-                    borehole_metadata.coordinates.feature.is_correct = coordinate_metrics.tp > 0
->>>>>>> edc1a7df
+                    borehole_data.metadata.coordinates.feature.is_correct = coordinate_metrics.tp > 0
                 coordinate_metrics_list.append(coordinate_metrics)
 
                 ############################################################################################################
@@ -69,13 +64,8 @@
                 )
                 ground_truth_elevation = borehole_data.ground_truth.get("reference_elevation")
                 elevation_metrics = self._evaluate_elevation(extracted_elevation, ground_truth_elevation)
-<<<<<<< HEAD
                 if borehole_data.metadata and borehole_data.metadata.elevation:
-                    borehole_data.metadata.elevation.is_correct = elevation_metrics.tp > 0
-=======
-                if borehole_metadata.elevation:
-                    borehole_metadata.elevation.feature.is_correct = elevation_metrics.tp > 0
->>>>>>> edc1a7df
+                    borehole_data.metadata.elevation.feature.is_correct = elevation_metrics.tp > 0
                 elevation_metrics_list.append(elevation_metrics)
 
             # perform micro-average to store the metrics of all the boreholes in the document
