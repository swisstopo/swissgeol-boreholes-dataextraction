--- conflicted
+++ resolved
@@ -58,15 +58,10 @@
                 ###########################################################################################################
                 ### Compute the metadata correctness for the coordinates.
                 ###########################################################################################################
-<<<<<<< HEAD
-                extracted_coordinates = borehole_metadata.coordinate
-                ground_truth_coordinates = borehole_ground_truth.get("metadata", {}).get("coordinates")
-=======
                 extracted_coordinates = (
                     borehole_metadata.coordinates.feature if borehole_metadata.coordinates else None
                 )
-                ground_truth_coordinates = borehole_grounf_truth.get("metadata", {}).get("coordinates")
->>>>>>> 27286059
+                ground_truth_coordinates = borehole_ground_truth.get("metadata", {}).get("coordinates")
 
                 coordinate_metrics = self._evaluate_coordinate(extracted_coordinates, ground_truth_coordinates)
                 if borehole_metadata.coordinates:
