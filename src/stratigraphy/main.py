--- conflicted
+++ resolved
@@ -186,7 +186,7 @@
 
                 # Extract the groundwater levels
                 groundwater_extractor = GroundwaterLevelExtractor(document=doc)
-                groundwater = groundwater_extractor.extract_groundwater()
+                groundwater = groundwater_extractor.extract_groundwater(terrain_elevation=elevation)
                 if groundwater:
                     predictions[filename]["groundwater"] = [
                         groundwater_entry.to_dict() for groundwater_entry in groundwater
@@ -206,47 +206,6 @@
                     layer_predictions, depths_materials_column_pairs = process_page(
                         text_lines, geometric_lines, language, page_number, **matching_params
                     )
-<<<<<<< HEAD
-                    predictions[filename]["language"] = language
-
-                    # Extract the coordinates of the borehole
-                    coordinate_extractor = CoordinateExtractor(document=doc)
-                    coordinates = coordinate_extractor.extract_coordinates()
-                    if coordinates:
-                        predictions[filename]["metadata"] = {"coordinates": coordinates.to_json()}
-                    else:
-                        predictions[filename]["metadata"] = {"coordinates": None}
-
-                    # Extract the elevation information
-                    elevation_extractor = ElevationExtractor(document=doc)
-                    elevation = elevation_extractor.extract_elevation()
-                    if elevation:
-                        predictions[filename]["metadata"]["elevation"] = elevation.to_dict()
-                    else:
-                        predictions[filename]["metadata"]["elevation"] = None
-
-                    # Extract the groundwater levels
-                    groundwater_extractor = GroundwaterLevelExtractor(document=doc)
-                    groundwater = groundwater_extractor.extract_groundwater(elevation)
-                    if groundwater:
-                        predictions[filename]["groundwater"] = [
-                            groundwater_entry.to_dict() for groundwater_entry in groundwater
-                        ]
-                    else:
-                        predictions[filename]["groundwater"] = None
-
-                    layer_predictions_list = []
-                    depths_materials_column_pairs_list = []
-                    page_dimensions = []
-                    for page_index, page in enumerate(doc):
-                        page_number = page_index + 1
-                        logger.info("Processing page %s", page_number)
-
-                        text_lines = extract_text_lines(page)
-                        geometric_lines = extract_lines(page, line_detection_params)
-                        layer_predictions, depths_materials_column_pairs = process_page(
-                            text_lines, geometric_lines, language, page_number, **matching_params
-=======
 
                     # TODO: Add remove duplicates here!
                     if page_index > 0:
@@ -256,7 +215,6 @@
                             layer_predictions_list,
                             layer_predictions,
                             matching_params["img_template_probability_threshold"],
->>>>>>> 977790df
                         )
 
                     layer_predictions_list.extend(layer_predictions)
