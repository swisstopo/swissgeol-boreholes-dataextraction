--- conflicted
+++ resolved
@@ -174,10 +174,6 @@
                     # Extract the coordinates of the borehole
                     coordinate_extractor = CoordinateExtractor(
                         document=doc,
-<<<<<<< HEAD
-                        feature_name="coordinate",
-=======
->>>>>>> c8a07c67
                     )
                     coordinates = coordinate_extractor.extract_data()
                     if coordinates:
@@ -188,10 +184,6 @@
                     # Extract the elevation information
                     elevation_extractor = ElevationExtractor(
                         document=doc,
-<<<<<<< HEAD
-                        feature_name="elevation",
-=======
->>>>>>> c8a07c67
                     )
                     elevation = elevation_extractor.extract_data()
                     if elevation:
@@ -202,10 +194,6 @@
                     # Extract the groundwater levels
                     groundwater_extractor = GroundwaterLevelExtractor(
                         document=doc,
-<<<<<<< HEAD
-                        feature_name="groundwater",
-=======
->>>>>>> c8a07c67
                     )
                     groundwater = groundwater_extractor.extract_data()
                     if groundwater:
