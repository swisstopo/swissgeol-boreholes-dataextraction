"""This module contains the main pipeline for the boreholes data extraction."""

import json
import logging
import os
from collections import defaultdict
from pathlib import Path

import click
import fitz
from dotenv import load_dotenv
from tqdm import tqdm

from stratigraphy import DATAPATH
from stratigraphy.annotations.draw import draw_predictions
from stratigraphy.annotations.plot_utils import plot_lines
from stratigraphy.benchmark.score import evaluate
from stratigraphy.extract import MaterialDescriptionRectWithSidebarExtractor
from stratigraphy.groundwater.groundwater_extraction import (
    GroundwaterInDocument,
    GroundwaterLevelExtractor,
    GroundwatersInBorehole,
)
from stratigraphy.layer.duplicate_detection import remove_duplicate_layers
from stratigraphy.layer.layer import LayersInDocument
from stratigraphy.lines.line_detection import extract_lines, line_detection_params
from stratigraphy.metadata.metadata import FileMetadata, MetadataInDocument
from stratigraphy.text.extract_text import extract_text_lines
from stratigraphy.util.predictions import (
    BoreholeListBuilder,
    BoreholePredictions,
    FilePredictions,
    OverallFilePredictions,
)
from stratigraphy.util.util import flatten, read_params

load_dotenv()

mlflow_tracking = os.getenv("MLFLOW_TRACKING") == "True"  # Checks whether MLFlow tracking is enabled
if mlflow_tracking:
    import mlflow
    import pygit2

logging.basicConfig(format="%(asctime)s %(levelname)-8s %(message)s", level=logging.INFO, datefmt="%Y-%m-%d %H:%M:%S")
logger = logging.getLogger(__name__)

matching_params = read_params("matching_params.yml")


def common_options(f):
    """Decorator to add common options to both commands."""
    f = click.option(
        "-i",
        "--input-directory",
        required=True,
        type=click.Path(exists=True, path_type=Path),
        help="Path to the input directory, or path to a single pdf file.",
    )(f)
    f = click.option(
        "-g",
        "--ground-truth-path",
        type=click.Path(exists=True, path_type=Path),
        help="Path to the ground truth file (optional).",
    )(f)
    f = click.option(
        "-o",
        "--out-directory",
        type=click.Path(path_type=Path),
        default=DATAPATH / "output",
        help="Path to the output directory.",
    )(f)
    f = click.option(
        "-p",
        "--predictions-path",
        type=click.Path(path_type=Path),
        default=DATAPATH / "output" / "predictions.json",
        help="Path to the predictions file.",
    )(f)
    f = click.option(
        "-m",
        "--metadata-path",
        type=click.Path(path_type=Path),
        default=DATAPATH / "output" / "metadata.json",
        help="Path to the metadata file.",
    )(f)
    f = click.option(
        "-s",
        "--skip-draw-predictions",
        is_flag=True,
        default=False,
        help="Whether to skip drawing the predictions on pdf pages. Defaults to False.",
    )(f)
    f = click.option(
        "-l",
        "--draw-lines",
        is_flag=True,
        default=False,
        help="Whether to draw lines on pdf pages. Defaults to False.",
    )(f)
    return f


@click.command()
@common_options
@click.option(
    "-pa", "--part", type=click.Choice(["all", "metadata"]), default="all", help="The part of the pipeline to run."
)
def click_pipeline(
    input_directory: Path,
    ground_truth_path: Path | None,
    out_directory: Path,
    predictions_path: Path,
    metadata_path: Path,
    skip_draw_predictions: bool = False,
    draw_lines: bool = False,
    part: str = "all",
):
    """Run the boreholes data extraction pipeline."""
    start_pipeline(
        input_directory=input_directory,
        ground_truth_path=ground_truth_path,
        out_directory=out_directory,
        predictions_path=predictions_path,
        metadata_path=metadata_path,
        skip_draw_predictions=skip_draw_predictions,
        draw_lines=draw_lines,
        part=part,
    )


@click.command()
@common_options
def click_pipeline_metadata(
    input_directory: Path,
    ground_truth_path: Path | None,
    out_directory: Path,
    predictions_path: Path,
    metadata_path: Path,
    skip_draw_predictions: bool = False,
    draw_lines: bool = False,
):
    """Run only the metadata part of the pipeline."""
    start_pipeline(
        input_directory=input_directory,
        ground_truth_path=ground_truth_path,
        out_directory=out_directory,
        predictions_path=predictions_path,
        metadata_path=metadata_path,
        skip_draw_predictions=skip_draw_predictions,
        draw_lines=draw_lines,
        part="metadata",
    )


def setup_mlflow_tracking(
    input_directory: Path,
    ground_truth_path: Path,
    out_directory: Path = None,
    predictions_path: Path = None,
    metadata_path: Path = None,
    experiment_name: str = "Boreholes data extraction",
):
    """Set up MLFlow tracking."""
    mlflow.set_experiment(experiment_name)
    mlflow.start_run()
    mlflow.set_tag("input_directory", str(input_directory))
    mlflow.set_tag("ground_truth_path", str(ground_truth_path))
    if out_directory:
        mlflow.set_tag("out_directory", str(out_directory))
    if predictions_path:
        mlflow.set_tag("predictions_path", str(predictions_path))
    if metadata_path:
        mlflow.set_tag("metadata_path", str(metadata_path))
    mlflow.log_params(flatten(line_detection_params))
    mlflow.log_params(flatten(matching_params))

    repo = pygit2.Repository(".")
    commit = repo[repo.head.target]
    mlflow.set_tag("git_branch", repo.head.shorthand)
    mlflow.set_tag("git_commit_message", commit.message)
    mlflow.set_tag("git_commit_sha", commit.id)


def start_pipeline(
    input_directory: Path,
    ground_truth_path: Path,
    out_directory: Path,
    predictions_path: Path,
    metadata_path: Path,
    skip_draw_predictions: bool = False,
    draw_lines: bool = False,
    part: str = "all",
):
    """Run the boreholes data extraction pipeline.

    The pipeline will extract material description of all found layers and assign them to the corresponding
    depth intervals. The input directory should contain pdf files with boreholes data. The algorithm can deal
    with borehole profiles of multiple pages.

    Note: This function is used to be called from the label-studio backend, whereas the click_pipeline function
    is called from the CLI.

    Args:
        input_directory (Path): The directory containing the pdf files. Can also be the path to a single pdf file.
        ground_truth_path (Path | None): The path to the ground truth file json file.
        out_directory (Path): The directory to store the evaluation results.
        predictions_path (Path): The path to the predictions file.
        skip_draw_predictions (bool, optional): Whether to skip drawing predictions on pdf pages. Defaults to False.
        draw_lines (bool, optional): Whether to draw lines on pdf pages. Defaults to False.
        metadata_path (Path): The path to the metadata file.
        part (str, optional): The part of the pipeline to run. Defaults to "all".
    """  # noqa: D301
    if mlflow_tracking:
        setup_mlflow_tracking(input_directory, ground_truth_path, out_directory, predictions_path, metadata_path)

    temp_directory = DATAPATH / "_temp"  # temporary directory to dump files for mlflow artifact logging
    temp_directory.mkdir(parents=True, exist_ok=True)

    if skip_draw_predictions:
        draw_directory = None
    else:
        # check if directories exist and create them when necessary
        draw_directory = out_directory / "draw"
        draw_directory.mkdir(parents=True, exist_ok=True)

    # if a file is specified instead of an input directory, copy the file to a temporary directory and work with that.
    if input_directory.is_file():
        root = input_directory.parent
        files = [input_directory.name]
    else:
        root = input_directory
        _, _, files = next(os.walk(input_directory))

    # process the individual pdf files
    predictions = OverallFilePredictions()

    for filename in tqdm(files, desc="Processing files", unit="file"):
        if not filename.endswith(".pdf"):
            continue

        in_path = os.path.join(root, filename)
        logger.info("Processing file: %s", in_path)

        with fitz.Document(in_path) as doc:
            # Extract metadata
            file_metadata = FileMetadata.from_document(doc)
            metadata = MetadataInDocument.from_document(doc)

            # Save the predictions to the overall predictions object
            # Initialize common variables
            layers_in_document = LayersInDocument([], filename)
            bounding_boxes = []
            aggregated_groundwater_entries = defaultdict(list)

            if part != "all":
                continue
            # Extract the layers
            for page_index, page in enumerate(doc):
                page_number = page_index + 1
                logger.info("Processing page %s", page_number)

                text_lines = extract_text_lines(page)
                geometric_lines = extract_lines(page, line_detection_params)
                process_page_results = MaterialDescriptionRectWithSidebarExtractor(
                    text_lines, geometric_lines, file_metadata.language, page_number, **matching_params
                ).process_page()

                # Extract the groundwater levels
                for borehole_index, page_bounding_box in enumerate(process_page_results.bounding_boxes):
                    material_description_bbox = page_bounding_box.material_description_bbox

                    groundwater_entries_near_bbox = GroundwaterLevelExtractor.near_material_description(
                        document=doc,
                        page_number=page_number,
                        lines=text_lines,
                        material_description_bbox=material_description_bbox,
<<<<<<< HEAD
                        terrain_elevations=metadata.elevations,
=======
                        terrain_elevation=metadata.elevation.feature if metadata.elevation else None,
>>>>>>> 27286059
                    )
                    ##avoid duplicate entries
                    for groundwater_entry in groundwater_entries_near_bbox:
                        if groundwater_entry not in [
                            already_seen
                            for borehole_gw in aggregated_groundwater_entries.values()
                            for already_seen in borehole_gw
                        ]:
                            aggregated_groundwater_entries[borehole_index].append(groundwater_entry)

                # TODO: Add remove duplicates here!
                if page_index > 0:
                    layer_predictions = remove_duplicate_layers(
                        previous_page=doc[page_index - 1],
                        current_page=page,
                        previous_layers=layers_in_document,
                        current_layers=process_page_results.predictions,
                        img_template_probability_threshold=matching_params["img_template_probability_threshold"],
                    )
                else:
                    layer_predictions = process_page_results.predictions

                layers_in_document.assign_layers_to_boreholes(layer_predictions)
                if page_number == 1:
                    bounding_boxes = [[bbox] for bbox in process_page_results.bounding_boxes]
                else:
                    # use assumption, if there is multiple pages, there is only one borehole (so one bbox too)
                    bounding_boxes[0].extend(process_page_results.bounding_boxes)

                if draw_lines:  # could be changed to if draw_lines and mlflow_tracking:
                    if not mlflow_tracking:
                        logger.warning("MLFlow tracking is not enabled. MLFLow is required to store the images.")
                    else:
                        img = plot_lines(page, geometric_lines, scale_factor=line_detection_params["pdf_scale_factor"])
                        mlflow.log_image(img, f"pages/{filename}_page_{page.number + 1}_lines.png")

            # Create a document-level groundwater entry
            groundwater_entries = GroundwaterInDocument(
                filename=filename,
                borehole_groundwaters=[
                    GroundwatersInBorehole(value) for _, value in sorted(aggregated_groundwater_entries.items())
                ],
            )

            # create list of BoreholePrediction objects with all the separate lists
            borehole_predictions_list: list[BoreholePredictions] = BoreholeListBuilder(
                layers_in_document=layers_in_document,
                file_name=filename,
                groundwater_doc=groundwater_entries,
                bounding_boxes=bounding_boxes,
                elevations_list=metadata.elevations,
                coordinates_list=metadata.coordinates,
            ).build()

            # Add file predictions
            predictions.add_file_predictions(FilePredictions(borehole_predictions_list, file_metadata, filename))

    # propagate change here
    logger.info("Metadata written to %s", metadata_path)
    with open(metadata_path, "w", encoding="utf8") as file:
        json.dump(predictions.get_metadata_as_dict(), file, ensure_ascii=False)

    if part == "all":
        logger.info("Writing predictions to JSON file %s", predictions_path)
        with open(predictions_path, "w", encoding="utf8") as file:
            json.dump(predictions.to_json(), file, ensure_ascii=False)

    document_level_metadata_metrics = evaluate(
        predictions=predictions, ground_truth_path=ground_truth_path, temp_directory=temp_directory
    )

    if input_directory and draw_directory:
        draw_predictions(predictions, input_directory, draw_directory, document_level_metadata_metrics)


if __name__ == "__main__":
    click_pipeline()<|MERGE_RESOLUTION|>--- conflicted
+++ resolved
@@ -274,11 +274,7 @@
                         page_number=page_number,
                         lines=text_lines,
                         material_description_bbox=material_description_bbox,
-<<<<<<< HEAD
-                        terrain_elevations=metadata.elevations,
-=======
-                        terrain_elevation=metadata.elevation.feature if metadata.elevation else None,
->>>>>>> 27286059
+                        terrain_elevations=metadata.elevations if metadata.elevations else None,
                     )
                     ##avoid duplicate entries
                     for groundwater_entry in groundwater_entries_near_bbox:
