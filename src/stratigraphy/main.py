"""This module contains the main pipeline for the boreholes data extraction."""

import json
import logging
import os
from pathlib import Path

import click
import fitz
from dotenv import load_dotenv
from tqdm import tqdm

from stratigraphy import DATAPATH
from stratigraphy.annotations.draw import draw_predictions
from stratigraphy.annotations.plot_utils import plot_lines
from stratigraphy.benchmark.score import evaluate
from stratigraphy.extract import process_page
from stratigraphy.groundwater.groundwater_extraction import GroundwaterInDocument
from stratigraphy.layer.duplicate_detection import remove_duplicate_layers
from stratigraphy.layer.layer import LayersInDocument
from stratigraphy.lines.line_detection import extract_lines, line_detection_params
from stratigraphy.metadata.metadata import BoreholeMetadata
from stratigraphy.text.extract_text import extract_text_lines
from stratigraphy.util.predictions import FilePredictions, OverallFilePredictions
from stratigraphy.util.util import flatten, read_params

load_dotenv()

mlflow_tracking = os.getenv("MLFLOW_TRACKING") == "True"  # Checks whether MLFlow tracking is enabled
if mlflow_tracking:
    import mlflow

logging.basicConfig(format="%(asctime)s %(levelname)-8s %(message)s", level=logging.INFO, datefmt="%Y-%m-%d %H:%M:%S")
logger = logging.getLogger(__name__)

matching_params = read_params("matching_params.yml")


def common_options(f):
    """Decorator to add common options to both commands."""
    f = click.option(
        "-i",
        "--input-directory",
        required=True,
        type=click.Path(exists=True, path_type=Path),
        help="Path to the input directory, or path to a single pdf file.",
    )(f)
    f = click.option(
        "-g",
        "--ground-truth-path",
        type=click.Path(exists=True, path_type=Path),
        help="Path to the ground truth file (optional).",
    )(f)
    f = click.option(
        "-o",
        "--out-directory",
        type=click.Path(path_type=Path),
        default=DATAPATH / "output",
        help="Path to the output directory.",
    )(f)
    f = click.option(
        "-p",
        "--predictions-path",
        type=click.Path(path_type=Path),
        default=DATAPATH / "output" / "predictions.json",
        help="Path to the predictions file.",
    )(f)
    f = click.option(
        "-m",
        "--metadata-path",
        type=click.Path(path_type=Path),
        default=DATAPATH / "output" / "metadata.json",
        help="Path to the metadata file.",
    )(f)
    f = click.option(
        "-s",
        "--skip-draw-predictions",
        is_flag=True,
        default=False,
        help="Whether to skip drawing the predictions on pdf pages. Defaults to False.",
    )(f)
    f = click.option(
        "-l",
        "--draw-lines",
        is_flag=True,
        default=False,
        help="Whether to draw lines on pdf pages. Defaults to False.",
    )(f)
    return f


@click.command()
@common_options
@click.option(
    "-pa", "--part", type=click.Choice(["all", "metadata"]), default="all", help="The part of the pipeline to run."
)
def click_pipeline(
    input_directory: Path,
    ground_truth_path: Path | None,
    out_directory: Path,
    predictions_path: Path,
    metadata_path: Path,
    skip_draw_predictions: bool = False,
    draw_lines: bool = False,
    part: str = "all",
):
    """Run the boreholes data extraction pipeline."""
    start_pipeline(
        input_directory=input_directory,
        ground_truth_path=ground_truth_path,
        out_directory=out_directory,
        predictions_path=predictions_path,
        metadata_path=metadata_path,
        skip_draw_predictions=skip_draw_predictions,
        draw_lines=draw_lines,
        part=part,
    )


@click.command()
@common_options
def click_pipeline_metadata(
    input_directory: Path,
    ground_truth_path: Path | None,
    out_directory: Path,
    predictions_path: Path,
    metadata_path: Path,
    skip_draw_predictions: bool = False,
    draw_lines: bool = False,
):
    """Run only the metadata part of the pipeline."""
    start_pipeline(
        input_directory=input_directory,
        ground_truth_path=ground_truth_path,
        out_directory=out_directory,
        predictions_path=predictions_path,
        metadata_path=metadata_path,
        skip_draw_predictions=skip_draw_predictions,
        draw_lines=draw_lines,
        part="metadata",
    )


def setup_mlflow_tracking(
    input_directory: Path,
    ground_truth_path: Path,
    out_directory: Path = None,
    predictions_path: Path = None,
    metadata_path: Path = None,
    experiment_name: str = "Boreholes Stratigraphy",
):
    """Set up MLFlow tracking."""
    mlflow.set_experiment(experiment_name)
    mlflow.start_run()
    mlflow.set_tag("input_directory", str(input_directory))
    mlflow.set_tag("ground_truth_path", str(ground_truth_path))
    if out_directory:
        mlflow.set_tag("out_directory", str(out_directory))
    if predictions_path:
        mlflow.set_tag("predictions_path", str(predictions_path))
    if metadata_path:
        mlflow.set_tag("metadata_path", str(metadata_path))
    mlflow.log_params(flatten(line_detection_params))
    mlflow.log_params(flatten(matching_params))


def start_pipeline(
    input_directory: Path,
    ground_truth_path: Path,
    out_directory: Path,
    predictions_path: Path,
    metadata_path: Path,
    skip_draw_predictions: bool = False,
    draw_lines: bool = False,
    part: str = "all",
):
    """Run the boreholes data extraction pipeline.

    The pipeline will extract material description of all found layers and assign them to the corresponding
    depth intervals. The input directory should contain pdf files with boreholes data. The algorithm can deal
    with borehole profiles of multiple pages.

    Note: This function is used to be called from the label-studio backend, whereas the click_pipeline function
    is called from the CLI.

    Args:
        input_directory (Path): The directory containing the pdf files. Can also be the path to a single pdf file.
        ground_truth_path (Path | None): The path to the ground truth file json file.
        out_directory (Path): The directory to store the evaluation results.
        predictions_path (Path): The path to the predictions file.
        skip_draw_predictions (bool, optional): Whether to skip drawing predictions on pdf pages. Defaults to False.
        draw_lines (bool, optional): Whether to draw lines on pdf pages. Defaults to False.
        metadata_path (Path): The path to the metadata file.
        part (str, optional): The part of the pipeline to run. Defaults to "all".
    """  # noqa: D301
    if mlflow_tracking:
        setup_mlflow_tracking(input_directory, ground_truth_path, out_directory, predictions_path, metadata_path)

    temp_directory = DATAPATH / "_temp"  # temporary directory to dump files for mlflow artifact logging
    temp_directory.mkdir(parents=True, exist_ok=True)

    if skip_draw_predictions:
        draw_directory = None
    else:
        # check if directories exist and create them when necessary
        draw_directory = out_directory / "draw"
        draw_directory.mkdir(parents=True, exist_ok=True)

    # if a file is specified instead of an input directory, copy the file to a temporary directory and work with that.
    if input_directory.is_file():
        root = input_directory.parent
        files = [input_directory.name]
    else:
        root = input_directory
        _, _, files = next(os.walk(input_directory))

    # process the individual pdf files
    predictions = OverallFilePredictions()

    for filename in tqdm(files, desc="Processing files", unit="file"):
        if filename.endswith(".pdf"):
            in_path = os.path.join(root, filename)
            logger.info("Processing file: %s", in_path)

            with fitz.Document(in_path) as doc:
                # Extract metadata
                metadata = BoreholeMetadata.from_document(doc)

                # Save the predictions to the overall predictions object
                # Initialize common variables
                groundwater_entries = None
                layers_in_document = LayersInDocument([], filename)
                depths_materials_columns_pairs = None

                if part == "all":
                    # Extract the groundwater levels
                    groundwater_entries = GroundwaterInDocument.from_document(doc, metadata.elevation)

                    # Extract the layers
<<<<<<< HEAD
                    depths_materials_column_pairs_list = []
=======
                    layers = LayersInDocument([], filename)
                    depths_materials_columns_pairs = []
>>>>>>> b2998f05
                    for page_index, page in enumerate(doc):
                        page_number = page_index + 1
                        logger.info("Processing page %s", page_number)

                        text_lines = extract_text_lines(page)
                        geometric_lines = extract_lines(page, line_detection_params)
                        process_page_results = process_page(
                            text_lines, geometric_lines, metadata.language, page_number, **matching_params
                        )

                        # TODO: Add remove duplicates here!
                        if page_index > 0:
                            layer_predictions = remove_duplicate_layers(
                                previous_page=doc[page_index - 1],
                                current_page=page,
<<<<<<< HEAD
                                previous_layers=layers_in_document,
=======
                                previous_layers=layers,
>>>>>>> b2998f05
                                current_layers=process_page_results.predictions,
                                img_template_probability_threshold=matching_params[
                                    "img_template_probability_threshold"
                                ],
                            )
                        else:
                            layer_predictions = process_page_results.predictions

<<<<<<< HEAD
                        layers_in_document.layers.extend(layer_predictions)
                        depths_materials_column_pairs_list.extend(process_page_results.depth_material_pairs)
=======
                        layers.add_layers_on_page(layer_predictions)
                        depths_materials_columns_pairs.extend(process_page_results.depth_material_pairs)
>>>>>>> b2998f05

                        if draw_lines:  # could be changed to if draw_lines and mflow_tracking:
                            if not mlflow_tracking:
                                logger.warning(
                                    "MLFlow tracking is not enabled. MLFLow is required to store the images."
                                )
                            else:
                                img = plot_lines(
                                    page, geometric_lines, scale_factor=line_detection_params["pdf_scale_factor"]
                                )
                                mlflow.log_image(img, f"pages/{filename}_page_{page.number + 1}_lines.png")

<<<<<<< HEAD
                    groundwater_entries = groundwater_in_document
                    depths_materials_columns_pairs = depths_materials_column_pairs_list

=======
>>>>>>> b2998f05
                # Add file predictions
                predictions.add_file_predictions(
                    FilePredictions(
                        file_name=filename,
                        metadata=metadata,
                        groundwater=groundwater_entries,
                        layers_in_document=layers_in_document,
                        depths_materials_columns_pairs=depths_materials_columns_pairs,
                    )
                )

    logger.info("Metadata written to %s", metadata_path)
    with open(metadata_path, "w", encoding="utf8") as file:
        json.dump(predictions.get_metadata_as_dict(), file, ensure_ascii=False)

    if part == "all":
        logger.info("Writing predictions to JSON file %s", predictions_path)
        with open(predictions_path, "w", encoding="utf8") as file:
            json.dump(predictions.to_json(), file, ensure_ascii=False)

    document_level_metadata_metrics = evaluate(
        predictions=predictions, ground_truth_path=ground_truth_path, temp_directory=temp_directory
    )

    if input_directory and draw_directory:
        draw_predictions(predictions, input_directory, draw_directory, document_level_metadata_metrics)


if __name__ == "__main__":
    click_pipeline()<|MERGE_RESOLUTION|>--- conflicted
+++ resolved
@@ -237,12 +237,7 @@
                     groundwater_entries = GroundwaterInDocument.from_document(doc, metadata.elevation)
 
                     # Extract the layers
-<<<<<<< HEAD
-                    depths_materials_column_pairs_list = []
-=======
-                    layers = LayersInDocument([], filename)
-                    depths_materials_columns_pairs = []
->>>>>>> b2998f05
+                    depths_materials_column_pairs = []
                     for page_index, page in enumerate(doc):
                         page_number = page_index + 1
                         logger.info("Processing page %s", page_number)
@@ -258,11 +253,7 @@
                             layer_predictions = remove_duplicate_layers(
                                 previous_page=doc[page_index - 1],
                                 current_page=page,
-<<<<<<< HEAD
                                 previous_layers=layers_in_document,
-=======
-                                previous_layers=layers,
->>>>>>> b2998f05
                                 current_layers=process_page_results.predictions,
                                 img_template_probability_threshold=matching_params[
                                     "img_template_probability_threshold"
@@ -271,13 +262,8 @@
                         else:
                             layer_predictions = process_page_results.predictions
 
-<<<<<<< HEAD
                         layers_in_document.layers.extend(layer_predictions)
-                        depths_materials_column_pairs_list.extend(process_page_results.depth_material_pairs)
-=======
-                        layers.add_layers_on_page(layer_predictions)
-                        depths_materials_columns_pairs.extend(process_page_results.depth_material_pairs)
->>>>>>> b2998f05
+                        depths_materials_column_pairs.extend(process_page_results.depth_material_pairs)
 
                         if draw_lines:  # could be changed to if draw_lines and mflow_tracking:
                             if not mlflow_tracking:
@@ -290,12 +276,6 @@
                                 )
                                 mlflow.log_image(img, f"pages/{filename}_page_{page.number + 1}_lines.png")
 
-<<<<<<< HEAD
-                    groundwater_entries = groundwater_in_document
-                    depths_materials_columns_pairs = depths_materials_column_pairs_list
-
-=======
->>>>>>> b2998f05
                 # Add file predictions
                 predictions.add_file_predictions(
                     FilePredictions(
