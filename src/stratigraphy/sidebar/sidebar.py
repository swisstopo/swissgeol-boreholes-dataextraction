--- conflicted
+++ resolved
@@ -46,29 +46,6 @@
         """Get the minimum x1 value of the depth column entries."""
         return min([rect.x1 for rect in self.rects()])
 
-<<<<<<< HEAD
-=======
-    def noise_count(self, all_words: list[TextWord]) -> int:
-        """Counts the number of words that intersect with the depth column entries.
-
-        Returns the number of words that intersect with the depth column entries, but are not part of the depth column.
-
-        Args:
-            all_words (list[TextWord]): A list of all text lines on the page.
-
-        Returns:
-            int: The number of words that intersect with the depth column entries but are not part of it.
-        """
-
-        def significant_intersection(rect: fitz.Rect) -> bool:
-            x_overlap = x_overlap_significant_smallest(self.rect(), rect, 0.25)
-            intersects = rect.intersects(self.rect())
-            return x_overlap and intersects
-
-        alphanum_words = [word for word in all_words if any(char.isalnum() for char in word.text)]
-        return len([word for word in alphanum_words if significant_intersection(word.rect)]) - len(self.entries)
-
->>>>>>> e7f76aab
     @abc.abstractmethod
     def identify_groups(
         self,
@@ -88,32 +65,7 @@
         Returns:
             list[IntervalBlockGroup]: A list of groups, where each group is a IntervalBlockGroup.
         """
-<<<<<<< HEAD
         pass
-
-    def can_be_appended(self, rect: fitz.Rect) -> bool:
-        """Checks if a new depth column entry can be appended to the current depth column.
-
-        Check if the middle of the new rect is between the outer horizontal boundaries of the column, and if there is
-        an intersection with the minimal horizontal boundaries of the column.
-
-        The checks are:
-        - The width of the new rectangle is greater than the width of the current depth column. Or;
-        - The middle of the new rectangle is within the horizontal boundaries of the current depth column.
-        - The new rectangle intersects with the minimal horizontal boundaries of the current depth column.
-
-        Args:
-            rect (fitz.Rect): Rect of the depth column entry to be appended.
-
-        Returns:
-            bool: True if the new depth column entry can be appended, False otherwise.
-        """
-        new_middle = (rect.x0 + rect.x1) / 2
-        if (self.rect().width < rect.width or self.rect().x0 < new_middle < self.rect().x1) and (
-            rect.x0 <= self.min_x1 and self.max_x0 <= rect.x1
-        ):
-            return True
-        return False
 
 
 @dataclass
@@ -145,19 +97,18 @@
     sidebar_rect = sidebar.rect()
     intersecting_words = _get_intersecting_words(all_words, word_rtree, sidebar_rect)
 
-    def significant_intersection(word):
-        intersection = fitz.Rect(word.rect).intersect(sidebar_rect)
-        return intersection.is_valid and intersection.width > 0.25 * sidebar_rect.width
+    def significant_intersection(word: TextWord) -> bool:
+        word_rect = word.rect
+        x_overlap = x_overlap_significant_smallest(sidebar_rect, word_rect, 0.25)
+        intersects = word_rect.intersects(sidebar_rect)
+        return x_overlap and intersects
 
-    return sum(1 for word in filter(significant_intersection, intersecting_words)) - len(sidebar.entries)
+    return sum(1 for word in intersecting_words if significant_intersection(word)) - len(sidebar.entries)
 
 
 def _get_intersecting_words(
-    all_words: list[TextWord], word_rtree: rtree.index.Index, rect: fitz.Rect()
+    all_words: list[TextWord], word_rtree: rtree.index.Index, rect: fitz.Rect
 ) -> list[TextWord]:
-    """Retrieve all words from page intersecting with Sidebar bounding box."""
+    """Retrieve all words from the page intersecting with Sidebar bounding box."""
     intersecting_ids = list(word_rtree.intersection((rect.x0, rect.y0, rect.x1, rect.y1)))
-    return [all_words[i] for i in intersecting_ids]
-=======
-        pass
->>>>>>> e7f76aab
+    return [all_words[i] for i in intersecting_ids if any(char.isalnum() for char in all_words[i].text)]