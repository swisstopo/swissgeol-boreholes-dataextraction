"""Module for finding AAboveBSidebar instances in a borehole profile."""

import fitz
import rtree

from stratigraphy.depth import DepthColumnEntryExtractor
from stratigraphy.lines.line import TextWord

from .a_above_b_sidebar import AAboveBSidebar
from .a_above_b_sidebar_validator import AAboveBSidebarValidator
from .cluster import Cluster
from .sidebar import SidebarNoise, noise_count
from .sidebarentry import DepthColumnEntry


class AAboveBSidebarExtractor:
    """Class that finds AAboveBSidebar instances in a borehole profile."""

    @staticmethod
    def find_in_words(
        all_words: list[TextWord],
        word_rtree: rtree.index.Index,
        used_entry_rects: list[fitz.Rect],
        sidebar_params: dict,
    ) -> list[SidebarNoise]:
        """Construct all possible AAboveBSidebar objects from the given words.

        Args:
            all_words (list[TextWord]): All words in the page.
            word_rtree (rtree.index.Index): Pre-built R-tree for spatial queries.
            used_entry_rects (list[fitz.Rect]): Part of the document to ignore.
            sidebar_params (dict): Parameters for the AAboveBSidebar objects.

        Returns:
            list[SidebarNoise]: Validated AAboveBSidebar objects wrapped with noise count.
        """
        entries = [
            entry
            for entry in DepthColumnEntryExtractor.find_in_words(all_words, include_splits=False)
            if entry.rect not in used_entry_rects
        ]
        clusters = Cluster[DepthColumnEntry].create_clusters(entries)

        numeric_columns = [AAboveBSidebar(cluster.entries) for cluster in clusters if len(cluster.entries) >= 3]
        sidebar_validator = AAboveBSidebarValidator(**sidebar_params)

        filtered_columns = [
            column
            for numeric_column in numeric_columns
            for column in numeric_column.make_ascending().break_on_double_descending()
            if not column.close_to_arithmetic_progression()
        ]

<<<<<<< HEAD
        for column in numeric_columns:  ## create helper function
            if column:
                integer_entries = [entry for entry in column.entries if isinstance(entry.value, int)]
                if integer_entries:
                    integer_subset = AAboveBSidebar(integer_entries)
                    if integer_subset.significant_arithmetic_progression():
                        column.entries = [entry for entry in column.entries if entry not in integer_entries]

        return sorted(
            [column for column in numeric_columns if column and sidebar_validator.is_valid(column)],
            key=lambda column: len(column.entries),
        )
=======
        sidebar_validator = AAboveBSidebarValidator(**sidebar_params)

        def process_column(column):
            noise = noise_count(column, word_rtree)
            sidebar_noise = SidebarNoise(sidebar=column, noise_count=noise)
            return sidebar_validator.reduce_until_valid(sidebar_noise, word_rtree)

        validated_sidebars = list(filter(None, map(process_column, filtered_columns)))

        sidebars_by_length = sorted(
            [sidebar_noise for sidebar_noise in validated_sidebars if sidebar_noise.sidebar],
            key=lambda sidebar_noise: len(sidebar_noise.sidebar.entries),
            reverse=True,
        )

        result = []
        # Remove sidebar_noise that are fully contained in a longer sidebar
        for sidebar_noise in sidebars_by_length:
            if not any(
                result_sidebar.sidebar.rect().contains(sidebar_noise.sidebar.rect()) for result_sidebar in result
            ):
                result.append(sidebar_noise)

        return result
>>>>>>> 763cd052
<|MERGE_RESOLUTION|>--- conflicted
+++ resolved
@@ -42,7 +42,6 @@
         clusters = Cluster[DepthColumnEntry].create_clusters(entries)
 
         numeric_columns = [AAboveBSidebar(cluster.entries) for cluster in clusters if len(cluster.entries) >= 3]
-        sidebar_validator = AAboveBSidebarValidator(**sidebar_params)
 
         filtered_columns = [
             column
@@ -51,20 +50,6 @@
             if not column.close_to_arithmetic_progression()
         ]
 
-<<<<<<< HEAD
-        for column in numeric_columns:  ## create helper function
-            if column:
-                integer_entries = [entry for entry in column.entries if isinstance(entry.value, int)]
-                if integer_entries:
-                    integer_subset = AAboveBSidebar(integer_entries)
-                    if integer_subset.significant_arithmetic_progression():
-                        column.entries = [entry for entry in column.entries if entry not in integer_entries]
-
-        return sorted(
-            [column for column in numeric_columns if column and sidebar_validator.is_valid(column)],
-            key=lambda column: len(column.entries),
-        )
-=======
         sidebar_validator = AAboveBSidebarValidator(**sidebar_params)
 
         def process_column(column):
@@ -73,6 +58,17 @@
             return sidebar_validator.reduce_until_valid(sidebar_noise, word_rtree)
 
         validated_sidebars = list(filter(None, map(process_column, filtered_columns)))
+
+        for column in validated_sidebars:  ## create helper function
+            if column.sidebar:
+                integer_entries = [entry for entry in column.sidebar.entries if isinstance(entry.value, int)]
+                if integer_entries:
+                    integer_subset = AAboveBSidebar(integer_entries)
+                    if integer_subset.close_to_arithmetic_progression():
+                        column.sidebar.entries = [
+                            entry for entry in column.sidebar.entries if entry not in integer_entries
+                        ]
+                        column.sidebar.noise_count = noise_count(column.sidebar, word_rtree)
 
         sidebars_by_length = sorted(
             [sidebar_noise for sidebar_noise in validated_sidebars if sidebar_noise.sidebar],
@@ -88,5 +84,4 @@
             ):
                 result.append(sidebar_noise)
 
-        return result
->>>>>>> 763cd052
+        return result