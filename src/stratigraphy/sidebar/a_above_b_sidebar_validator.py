--- conflicted
+++ resolved
@@ -44,16 +44,7 @@
         # The quadratic behavior of the noise count check makes the check stricter for columns with few entries
         # than columns with more entries. The more entries we have, the less likely it is that we found them by chance.
         # TODO: Once evaluation data is of good enough qualities, we should optimize for the parameter below.
-<<<<<<< HEAD
-        # TODO: for deepwells it excludes the right sidebar bc too much noise as very large layers
-        # (lot of text inbetween)
-        # if (
-        #     sidebar.noise_count(self.all_words)
-        #     > self.noise_count_threshold * (len(sidebar.entries) - self.noise_count_offset) ** 2
-        # ):
-        #     return False
-=======
-
+        ## TODO: comment section as for deepwells column get excluded due to high noise count
         sidebar = sidebar_noise.sidebar
         noise = sidebar_noise.noise_count
         if len(sidebar.entries) < 3:
@@ -61,7 +52,6 @@
 
         if noise > self.noise_count_threshold * (len(sidebar.entries) - self.noise_count_offset) ** 2:
             return False
->>>>>>> 763cd052
         # Check if the entries are strictly increasing.
         if not sidebar.is_strictly_increasing():
             return False
@@ -168,11 +158,8 @@
     # In older documents, OCR sometimes mistakes 1 for 4
     alternatives.add(float(str(value).replace("4", "1")))
 
-<<<<<<< HEAD
     # replace a pattern such as '.80' with '0.80'. These cases are already converted
     # to '80.0' when depth entries are recognized.
     if isinstance(value, int):
         alternatives.add(float(value) / 100)
-=======
->>>>>>> 763cd052
     return alternatives