"""This module contains logic to validate AAboveBSidebar instances."""

import dataclasses

import rtree

from .a_above_b_sidebar import AAboveBSidebar
from .sidebar import SidebarNoise, noise_count


@dataclasses.dataclass
class AAboveBSidebarValidator:
    """Validation logic for instances of the AAboveBSidebar class.

    Args:
        noise_count_threshold (float): Noise count threshold deciding how much noise is allowed in a sidebar
                                       to be valid.
        noise_count_offset (int): Offset for the noise count threshold. Affects the noise count criterion.
                                  Effective specifically for sidebars with very few entries.
    """

    noise_count_threshold: float
    noise_count_offset: int

    def is_valid(self, sidebar_noise: SidebarNoise[AAboveBSidebar], corr_coef_threshold: float = 0.99) -> bool:
        """Checks whether the sidebar is valid.

        The sidebar is considered valid if:
        - The number of entries is at least 3.
        - Its noise_count is less than the noise count threshold
          time the number of entries minus the noise count offset.
        - The entries are strictly increasing.
        - The entries are linearly correlated with their vertical position.

        Args:
            sidebar_noise (SidebarNoise): The SidebarNoise wrapping the sidebar to validate.
            corr_coef_threshold (float): The minimal correlation coefficient for the column to be deemed valid.

        Returns:
            bool: True if the sidebar is valid, False otherwise.
        """
        # When too much other text is in the column, then it is probably not valid.
        # The quadratic behavior of the noise count check makes the check stricter for columns with few entries
        # than columns with more entries. The more entries we have, the less likely it is that we found them by chance.
        # TODO: Once evaluation data is of good enough qualities, we should optimize for the parameter below.
        ## TODO: comment section as for deepwells column get excluded due to high noise count
        sidebar = sidebar_noise.sidebar
        noise = sidebar_noise.noise_count
        if len(sidebar.entries) < 3:
            return False

        if noise > self.noise_count_threshold * (len(sidebar.entries) - self.noise_count_offset) ** 2:
            return False
        # Check if the entries are strictly increasing.
        if not sidebar.is_strictly_increasing():
            return False
        if sidebar.close_to_arithmetic_progression():
            return False

        corr_coef = sidebar.pearson_correlation_coef()

        return corr_coef and corr_coef > corr_coef_threshold

    def reduce_until_valid(
        self, sidebar_noise: SidebarNoise[AAboveBSidebar], word_rtree: rtree.index.Index
    ) -> SidebarNoise | None:
        """Removes entries from the depth column until it fulfills the is_valid condition.

        is_valid checks whether there is too much noise (i.e. other text) in the column and whether the entries are
        linearly correlated with their vertical position.

        Args:
            sidebar_noise (SidebarNoise): The SidebarNoise wrapping the AAboveBSidebar to validate.
            word_rtree (rtree.index.Index): Pre-built R-tree of all words on page for spatial queries.

        Returns:
            sidebar_noise | None : The current SidebarNoise with entries removed from Sidebar until it is valid
            and the recalculated noise_count or None.
        """
        while sidebar_noise.sidebar.entries:
            # integer_entries = [entry for entry in sidebar_noise.sidebar.entries if isinstance(entry.value, int)]
            # if integer_entries and close_to_arithmetic_progression(integer_entries):
            #     sidebar_noise.sidebar.entries = [
            #     entry for entry in sidebar_noise.sidebar.entries if entry not in integer_entries]
            #     sidebar_noise.noise_count = noise_count(sidebar_noise.sidebar, word_rtree)
            #     continue

            if self.is_valid(sidebar_noise):
                return sidebar_noise

            new_sidebar = sidebar_noise.sidebar.remove_entry_by_correlation_gradient()
            if not new_sidebar:
                return None

            new_noise_count = noise_count(new_sidebar, word_rtree)
            sidebar_noise = SidebarNoise(sidebar=new_sidebar, noise_count=new_noise_count)

<<<<<<< HEAD
        return None

    def correct_OCR_mistakes(self, sidebar_noise: SidebarNoise, word_rtree: rtree.index.Index) -> SidebarNoise | None:
        """Corrects OCR mistakes in the Sidebar entries.

        Loops through all values and corrects common OCR mistakes for the given entry. Then, the column with the
        highest pearson correlation coefficient is selected and checked for validity.

        This is useful if one or more entries have an OCR mistake, and the column is not valid because of it.

        Currently, there is no limit on the number of corrections per depth column. Indeed, there are examples of depth
        columns with multiple OCR errors on different depth values. On the other hand, allowing an unlimited number of
        corrections increases the risk, that a random column of different values is incorrectly accepted as a depth
        column after making the corrections, especially if the column has a low number of entries. A more robust
        solution might be to allow corrections on less than 50% of all entries, or something similar. However, we
        currently don't have enough examples to properly tune this parameter.

        Note: Common mistakes should be extended as needed.

        Args:
            sidebar_noise (SidebarNoise): The SidebarNoise wrapping the sidebar to validate.
            word_rtree (index.Index): R-tree of all words on page for efficient spatial queries.

        Returns:
            SidebarNoise | None: The corrected SidebarNoise, or None if no correction was possible.
        """
        sidebar = sidebar_noise.sidebar
        new_columns = [AAboveBSidebar(entries=[])]

        for entry in sidebar.entries:
            new_columns = [
                AAboveBSidebar([*column.entries, DepthColumnEntry(entry.rect, new_value)])
                for column in new_columns
                for new_value in _value_alternatives(entry.value)
            ]
            # Immediately require strictly increasing values, to avoid exponential complexity when many implausible
            # alternative values are suggested
            new_columns = [column for column in new_columns if column.is_strictly_increasing()]

        if new_columns:
            best_column = max(new_columns, key=lambda column: column.pearson_correlation_coef())
            new_noise_count = noise_count(best_column, word_rtree)

            # We require a higher correlation coefficient when corrections are made
            if self.is_valid(
                SidebarNoise(sidebar=best_column, noise_count=new_noise_count), corr_coef_threshold=0.999
            ):
                return SidebarNoise(sidebar=best_column, noise_count=new_noise_count)

        return None


def _value_alternatives(value: float | int) -> set[float]:
    """Corrects frequent OCR errors in depth column entries.

    Args:
        value (float | int): The depth values to find plausible alternatives for

    Returns:
        set (float): all plausible values (including the original one)
    """
    alternatives = {value}
    # In older documents, OCR sometimes mistakes 1 for 4
    alternatives.add(float(str(value).replace("4", "1")))

    # replace a pattern such as '.80' with '0.80'. These cases are already converted
    # to '80.0' when depth entries are recognized.
    if isinstance(value, int):
        alternatives.add(float(value) / 100)
    return alternatives
=======
        return None
>>>>>>> 6066499c
<|MERGE_RESOLUTION|>--- conflicted
+++ resolved
@@ -95,77 +95,4 @@
             new_noise_count = noise_count(new_sidebar, word_rtree)
             sidebar_noise = SidebarNoise(sidebar=new_sidebar, noise_count=new_noise_count)
 
-<<<<<<< HEAD
-        return None
-
-    def correct_OCR_mistakes(self, sidebar_noise: SidebarNoise, word_rtree: rtree.index.Index) -> SidebarNoise | None:
-        """Corrects OCR mistakes in the Sidebar entries.
-
-        Loops through all values and corrects common OCR mistakes for the given entry. Then, the column with the
-        highest pearson correlation coefficient is selected and checked for validity.
-
-        This is useful if one or more entries have an OCR mistake, and the column is not valid because of it.
-
-        Currently, there is no limit on the number of corrections per depth column. Indeed, there are examples of depth
-        columns with multiple OCR errors on different depth values. On the other hand, allowing an unlimited number of
-        corrections increases the risk, that a random column of different values is incorrectly accepted as a depth
-        column after making the corrections, especially if the column has a low number of entries. A more robust
-        solution might be to allow corrections on less than 50% of all entries, or something similar. However, we
-        currently don't have enough examples to properly tune this parameter.
-
-        Note: Common mistakes should be extended as needed.
-
-        Args:
-            sidebar_noise (SidebarNoise): The SidebarNoise wrapping the sidebar to validate.
-            word_rtree (index.Index): R-tree of all words on page for efficient spatial queries.
-
-        Returns:
-            SidebarNoise | None: The corrected SidebarNoise, or None if no correction was possible.
-        """
-        sidebar = sidebar_noise.sidebar
-        new_columns = [AAboveBSidebar(entries=[])]
-
-        for entry in sidebar.entries:
-            new_columns = [
-                AAboveBSidebar([*column.entries, DepthColumnEntry(entry.rect, new_value)])
-                for column in new_columns
-                for new_value in _value_alternatives(entry.value)
-            ]
-            # Immediately require strictly increasing values, to avoid exponential complexity when many implausible
-            # alternative values are suggested
-            new_columns = [column for column in new_columns if column.is_strictly_increasing()]
-
-        if new_columns:
-            best_column = max(new_columns, key=lambda column: column.pearson_correlation_coef())
-            new_noise_count = noise_count(best_column, word_rtree)
-
-            # We require a higher correlation coefficient when corrections are made
-            if self.is_valid(
-                SidebarNoise(sidebar=best_column, noise_count=new_noise_count), corr_coef_threshold=0.999
-            ):
-                return SidebarNoise(sidebar=best_column, noise_count=new_noise_count)
-
-        return None
-
-
-def _value_alternatives(value: float | int) -> set[float]:
-    """Corrects frequent OCR errors in depth column entries.
-
-    Args:
-        value (float | int): The depth values to find plausible alternatives for
-
-    Returns:
-        set (float): all plausible values (including the original one)
-    """
-    alternatives = {value}
-    # In older documents, OCR sometimes mistakes 1 for 4
-    alternatives.add(float(str(value).replace("4", "1")))
-
-    # replace a pattern such as '.80' with '0.80'. These cases are already converted
-    # to '80.0' when depth entries are recognized.
-    if isinstance(value, int):
-        alternatives.add(float(value) / 100)
-    return alternatives
-=======
-        return None
->>>>>>> 6066499c
+        return None