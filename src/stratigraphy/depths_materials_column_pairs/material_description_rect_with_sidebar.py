"""Definition of the MaterialDescriptionRectWithSidebar class."""

import math
from dataclasses import dataclass

import fitz
from stratigraphy.sidebar import Sidebar


@dataclass
class MaterialDescriptionRectWithSidebar:
    """A class to represent pairs of sidebar and material description rectangle."""

    sidebar: Sidebar | None
    material_description_rect: fitz.Rect
    noise_count: int = 0

    @property
    def score_match(self) -> float:
        """Scores the match between a sidebar and a material description.

        Returns:
            float: The score of the match. Better matches have a higher score value.
        """
        rect = self.sidebar.rect()
        top = rect.y0
        bottom = rect.y1
        right = rect.x1
        distance = (
            abs(top - self.material_description_rect.y0)
            + abs(bottom - self.material_description_rect.y1)
            + abs(right - self.material_description_rect.x0)
        )

        height = bottom - top

<<<<<<< HEAD
        return (height - distance) * math.pow(0.8, self.noise_count)
=======
        noise_count = self.sidebar.noise_count(all_words) if all_words else 0
        return (height - distance) * math.pow(0.8, 10 * noise_count / len(self.sidebar.entries))
>>>>>>> e7f76aab
<|MERGE_RESOLUTION|>--- conflicted
+++ resolved
@@ -34,9 +34,4 @@
 
         height = bottom - top
 
-<<<<<<< HEAD
-        return (height - distance) * math.pow(0.8, self.noise_count)
-=======
-        noise_count = self.sidebar.noise_count(all_words) if all_words else 0
-        return (height - distance) * math.pow(0.8, 10 * noise_count / len(self.sidebar.entries))
->>>>>>> e7f76aab
+        return (height - distance) * math.pow(0.8, 10 * self.noise_count / len(self.sidebar.entries))