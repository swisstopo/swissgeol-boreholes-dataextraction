"""This module contains the main pipeline for the classification of the layer's soil descriptions."""

import asyncio
import logging
import os
from pathlib import Path

import click
from dotenv import load_dotenv
from stratigraphy.util.util import read_params

from description_classification import DATAPATH
<<<<<<< HEAD
from description_classification.classifiers.classifiers import AWSBedrockClassifier, Classifier
=======
from description_classification.classifiers.classifiers import (
    BaselineClassifier,
    BertClassifier,
    Classifier,
    DummyClassifier,
)
>>>>>>> 45f4c246
from description_classification.evaluation.evaluate import evaluate
from description_classification.utils.data_loader import LayerInformations, load_data
from description_classification.utils.data_utils import (
    get_data_class_count,
    get_data_language_count,
    write_per_language_per_class_predictions,
    write_predictions,
)

load_dotenv()
classification_params = read_params("classification_params.yml")

mlflow_tracking = os.getenv("MLFLOW_TRACKING") == "True"  # Checks whether MLFlow tracking is enabled
if mlflow_tracking:
    import mlflow

logging.basicConfig(format="%(asctime)s %(levelname)-8s %(message)s", level=logging.INFO, datefmt="%Y-%m-%d %H:%M:%S")
logger = logging.getLogger(__name__)


def setup_mlflow_tracking(
    file_path: Path,
    out_directory: Path,
    file_subset_directory: Path,
    experiment_name: str = "Layer descriptions classification",
):
    """Set up MLFlow tracking."""
    if mlflow.active_run():
        mlflow.end_run()  # Ensure the previous run is closed
    mlflow.set_experiment(experiment_name)
    mlflow.start_run()
    mlflow.set_tag("json file_path", str(file_path))
    mlflow.set_tag("out_directory", str(out_directory))
    mlflow.set_tag("file_subset_directory", str(file_subset_directory))


def log_ml_flow_infos(
    file_path: Path, out_directory: Path, layer_descriptions: list[LayerInformations], classifier: Classifier
):
    """Logs informations to mlflow, such as the number of sample, laguage distribution, classifier type and data."""
    # Log dataset statistics
    mlflow.log_param("dataset_size", len(layer_descriptions))

    # Log language distribution
    for language, count in get_data_language_count(layer_descriptions).items():
        mlflow.log_param(f"language_{language}_count", count)

    # Log class distribution
    for class_, count in get_data_class_count(layer_descriptions).items():
        mlflow.log_param(f"class_{class_}_count", count)

<<<<<<< HEAD
    # Log model name and id if anthropic model used
=======
    # Log classifier name
>>>>>>> 45f4c246
    mlflow.log_param("classifier_type", classifier.__class__.__name__)
    if isinstance(classifier, BertClassifier):
        mlflow.log_param("model_name", "/".join(classifier.model_path.parts[-2:]))

    if isinstance(classifier, AWSBedrockClassifier):
        mlflow.log_param("anthropic_model_id", os.environ.get("ANTHROPIC_MODEL_ID"))

    # Log input data and output predictions
    mlflow.log_artifact(str(file_path), "input_data")
    mlflow.log_artifact(f"{out_directory}/uscs_class_predictions.json", "predictions_json")

    # log output prediction artifacts detailed for each class
    pred_dir = os.path.join(out_directory, "predictions_per_class")
    for language in ["global", *classification_params["supported_language"]]:
        overview_path = os.path.join(pred_dir, language, "overview.csv")
        mlflow.log_artifact(overview_path, f"predictions_per_class_json/{language}")
        for first_key in ["ground_truth", "prediction"]:
            language_first_key_dir = os.path.join(pred_dir, language, f"group_by_{first_key}")
            artifact_directory = f"predictions_per_class_json/{language}/group_by_{first_key}"
            for file in os.listdir(language_first_key_dir):
                file_path = os.path.join(language_first_key_dir, file)
                mlflow.log_artifact(file_path, artifact_directory)


def common_options(f):
    """Decorator to add common options to commands."""
    f = click.option(
        "-f",
        "--file-path",
        required=True,
        type=click.Path(exists=True, path_type=Path),
        help="Path to the json file.",
    )(f)
    f = click.option(
        "-o",
        "--out-directory",
        type=click.Path(path_type=Path),
        default=DATAPATH / "output_description_classification",
        help="Path to the output directory.",
    )(f)
    f = click.option(
        "-ob",
        "--out-directory-beadrock",
        type=click.Path(path_type=Path),
        default=DATAPATH / "output_description_classification_beadrock",
        help="Path to the output directory for beadrock files.",
    )(f)
    f = click.option(
        "-s",
        "--file-subset-directory",
        type=click.Path(path_type=Path),
        default=None,
        help="Path to the directory containing subset files (e.g. data/geoquat/train)."
        " If not provided, the full JSON file is used.",
    )(f)
    f = click.option(
        "-c",
        "--classifier-type",
        type=click.Choice(["dummy", "baseline", "bert"], case_sensitive=False),
        default="dummy",
        help="Classifier to use for description classification. Choose from 'dummy', 'baseline', or 'bert'.",
    )(f)
    f = click.option(
        "-p",
        "--model-path",
        type=click.Path(path_type=Path),
        default=None,
        help="Path to the local trained model.",
    )(f)
    return f


@click.command()
@common_options
<<<<<<< HEAD
def click_pipeline(file_path: Path, out_directory: Path, out_directory_beadrock: Path, file_subset_directory: Path):
    """Run the description classification pipeline."""
    main(file_path, out_directory, out_directory_beadrock, file_subset_directory)


def main(file_path: Path, out_directory: Path, out_directory_beadrock: Path, file_subset_directory: Path):
=======
def click_pipeline(
    file_path: Path, out_directory: Path, file_subset_directory: Path, classifier_type: str, model_path: Path
):
    """Run the description classification pipeline."""
    main(file_path, out_directory, file_subset_directory, classifier_type, model_path)


def main(file_path: Path, out_directory: Path, file_subset_directory: Path, classifier_type: str, model_path: Path):
>>>>>>> 45f4c246
    """Main pipeline to classify the layer's soil descriptions.

    Args:
        file_path (Path): Path to the ground truth json file.
        out_directory (Path): Path to output directory
        file_subset_directory (Path): Path to the directory containing the file whose names are used.
        classifier_type (str): The classifier type to use.
        model_path (Path): Path to the trained model.
    """
    if mlflow_tracking:
        setup_mlflow_tracking(file_path, out_directory, file_subset_directory)

    logger.info(f"Loading data from {file_path}")
    layer_descriptions = load_data(file_path, file_subset_directory)

<<<<<<< HEAD
    classifier: Classifier = AWSBedrockClassifier()
=======
    if model_path is not None and classifier_type != "bert":
        logger.warning("Model path is only used with classifier 'bert'.")
    if classifier_type == "dummy":
        classifier = DummyClassifier()
    elif classifier_type == "baseline":
        classifier = BaselineClassifier()
    elif classifier_type == "bert":
        classifier = BertClassifier(model_path)

    # classify
>>>>>>> 45f4c246
    logger.info(f"Classifying layer description with {classifier.__class__.__name__}")

    if isinstance(classifier, AWSBedrockClassifier):
        asyncio.run(classifier.classify(layer_descriptions, out_directory_beadrock, max_concurrent_calls=1))
    else:
        classifier.classify(layer_descriptions)

    logger.info("Evaluating predictions")
    classification_metrics = evaluate(layer_descriptions)
    logger.info(f"classification metrics: {classification_metrics.to_json()}")
    logger.debug(f"classification metrics per class: {classification_metrics.to_json_per_class()}")

    write_predictions(layer_descriptions, out_directory)
    write_per_language_per_class_predictions(layer_descriptions, classification_metrics, out_directory)

    if mlflow_tracking:
        log_ml_flow_infos(file_path, out_directory, layer_descriptions, classifier)

    if mlflow_tracking:
        mlflow.end_run()


if __name__ == "__main__":
    # launch with: python -m src.description_classification.main -f data/geoquat_ground_truth.json
    # or with: boreholes-classify-descriptions  -f data/geoquat_ground_truth.json -s data/geoquat/validation -p
    # data/output_training/20250403-102944/final
    click_pipeline()<|MERGE_RESOLUTION|>--- conflicted
+++ resolved
@@ -10,16 +10,12 @@
 from stratigraphy.util.util import read_params
 
 from description_classification import DATAPATH
-<<<<<<< HEAD
-from description_classification.classifiers.classifiers import AWSBedrockClassifier, Classifier
-=======
 from description_classification.classifiers.classifiers import (
-    BaselineClassifier,
+    AWSBedrockClassifier,
     BertClassifier,
     Classifier,
     DummyClassifier,
 )
->>>>>>> 45f4c246
 from description_classification.evaluation.evaluate import evaluate
 from description_classification.utils.data_loader import LayerInformations, load_data
 from description_classification.utils.data_utils import (
@@ -71,12 +67,9 @@
     for class_, count in get_data_class_count(layer_descriptions).items():
         mlflow.log_param(f"class_{class_}_count", count)
 
-<<<<<<< HEAD
-    # Log model name and id if anthropic model used
-=======
-    # Log classifier name
->>>>>>> 45f4c246
+    # Log classifier name and id if anthropic model used
     mlflow.log_param("classifier_type", classifier.__class__.__name__)
+
     if isinstance(classifier, BertClassifier):
         mlflow.log_param("model_name", "/".join(classifier.model_path.parts[-2:]))
 
@@ -150,23 +143,14 @@
 
 @click.command()
 @common_options
-<<<<<<< HEAD
-def click_pipeline(file_path: Path, out_directory: Path, out_directory_beadrock: Path, file_subset_directory: Path):
-    """Run the description classification pipeline."""
-    main(file_path, out_directory, out_directory_beadrock, file_subset_directory)
-
-
-def main(file_path: Path, out_directory: Path, out_directory_beadrock: Path, file_subset_directory: Path):
-=======
 def click_pipeline(
-    file_path: Path, out_directory: Path, file_subset_directory: Path, classifier_type: str, model_path: Path
+    file_path: Path, out_directory: Path, out_directory_beadrock: Path, file_subset_directory: Path, classifier_type: str, model_path: Path
 ):
     """Run the description classification pipeline."""
-    main(file_path, out_directory, file_subset_directory, classifier_type, model_path)
-
-
-def main(file_path: Path, out_directory: Path, file_subset_directory: Path, classifier_type: str, model_path: Path):
->>>>>>> 45f4c246
+    main(file_path, out_directory, out_directory_beadrock, file_subset_directory, classifier_type, model_path)
+
+
+def main(file_path: Path, out_directory: Path, out_directory_beadrock: Path, file_subset_directory: Path, classifier_type: str, model_path: Path):
     """Main pipeline to classify the layer's soil descriptions.
 
     Args:
@@ -182,20 +166,16 @@
     logger.info(f"Loading data from {file_path}")
     layer_descriptions = load_data(file_path, file_subset_directory)
 
-<<<<<<< HEAD
-    classifier: Classifier = AWSBedrockClassifier()
-=======
     if model_path is not None and classifier_type != "bert":
         logger.warning("Model path is only used with classifier 'bert'.")
     if classifier_type == "dummy":
         classifier = DummyClassifier()
     elif classifier_type == "baseline":
-        classifier = BaselineClassifier()
+        classifier = AWSBedrockClassifier()
     elif classifier_type == "bert":
         classifier = BertClassifier(model_path)
 
     # classify
->>>>>>> 45f4c246
     logger.info(f"Classifying layer description with {classifier.__class__.__name__}")
 
     if isinstance(classifier, AWSBedrockClassifier):
