"""Classifier module."""

<<<<<<< HEAD
import asyncio
import json
import os
import re
import uuid
from collections import defaultdict
from pathlib import Path
from typing import Protocol

import boto3
from description_classification import DATAPATH
=======
import logging
import os
import re
from pathlib import Path
from typing import Protocol

import numpy as np
from description_classification.models.model import BertModel
>>>>>>> 45f4c246
from description_classification.utils.data_loader import LayerInformations
from description_classification.utils.data_utils import write_api_failures, write_predictions
from description_classification.utils.uscs_classes import USCSClasses, map_most_similar_uscs
from nltk.stem.snowball import SnowballStemmer
from stratigraphy.util.util import read_params
from transformers import Trainer, TrainingArguments

logger = logging.getLogger(__name__)

mlflow_tracking = os.getenv("MLFLOW_TRACKING") == "True"
os.environ["TOKENIZERS_PARALLELISM"] = "false"

classification_params = read_params("classification_params.yml")
model_config = read_params("bert_config.yml")

class Classifier(Protocol):
    """Classifier Protocol."""

    def classify(self, layer_descriptions: list[LayerInformations]):
        """Classifies the description of the LayerInformations objects.

        This method will populate the prediction_uscs_class attribute of each object.

        Args:
            layer_descriptions (list[LayerInformations]): The LayerInformations object

        """


class DummyClassifier:
    """Dummy classifier class.

    Assigns the class USCSClasses.CL_ML to all descriptions
    """

    def classify(self, layer_descriptions: list[LayerInformations]):
        """Classifies the description of the LayerInformations objects.

        This method will populate the prediction_uscs_class attribute of each object.

        Args:
            layer_descriptions (list[LayerInformations]): The LayerInformations object

        """
        for layer in layer_descriptions:
            layer.prediction_uscs_class = USCSClasses.CL_ML


class BaselineClassifier:
    """Baseline classifier class.

    The BaselineClassifier works by matching stemmed USCS patterns against layer descriptions using
    a flexible ordered sequence matching algorithm.
    """

    def __init__(self, match_threshold=0.75):
        """Initialize with configurable threshold.

        Args:
            match_threshold (float): Minimum coverage for matches (default: 0.75)
        """
        self.match_threshold = match_threshold

        self.uscs_patterns = classification_params["uscs_patterns"]

        self.stemmer_languages = {"de": "german", "fr": "french", "en": "english", "it": "italian"}

        self.stemmers = {}

    def get_stemmer(self, language: str) -> SnowballStemmer:
        """Get or create a stemmer for the specified language with German as a fallback option.

        Args:
            language (str): The language code for which to get the stemmer

        Returns:
            SnowballStemmer: The stemmer for the specified language
        """
        if language not in self.stemmers:
            stemmer_lang = self.stemmer_languages.get(language, "german")
            self.stemmers[language] = SnowballStemmer(stemmer_lang)

        return self.stemmers[language]

    def find_ordered_sequence(self, pattern_tokens, description_tokens, match_threshold) -> tuple | None:
        """Find the best match for pattern tokens within description tokens.

        This method searches for pattern tokens within description tokens in sequential order,
        allowing for discontinuous matches (matching allows for gaps between pattern tokens).

        Args:
            pattern_tokens (list): List of tokens to search for.
            description_tokens (list): List of tokens to search within.
            match_threshold (float): Minimum coverage ratio required for a match to be valid.

        Returns:
            tuple| None: If a match is found, returns a tuple with:
                - coverage (float): Ratio of matched pattern tokens to total pattern tokens
                - matched_positions (tuple): Positions of matches in description_tokens
                - matched_words (list): The actual matched words
        """
        if not pattern_tokens:
            return None

        description_len = len(description_tokens)
        pattern_len = len(pattern_tokens)

        # Look for partial sequence matches with flexible position matching
        matched_words = []
        last_match_pos = -1
        matched_positions = []

        for p_token in pattern_tokens:
            # Look for this pattern token anywhere after the last match
            for d_idx in range(last_match_pos + 1, description_len):
                if p_token == description_tokens[d_idx]:
                    matched_positions.append(d_idx)
                    matched_words.append(description_tokens[d_idx])
                    last_match_pos = d_idx
                    break

        coverage = len(matched_positions) / pattern_len
        if coverage >= match_threshold:
            return coverage, tuple(matched_positions), matched_words

        return None

    def classify(self, layer_descriptions: list[LayerInformations]):
        """Classifies the material descriptions of layer information objects into USCS soil classes.

        The method modifies the input object, layer_descriptions by setting their prediction_uscs_class attribute.
        The approach is as follows:

        1. Tokenize and stem both the material description and the USCS pattern keywords
        2. Find matches between description and patterns using partial matching
        3. Scores matches based on three criteria (in priority order):
           - Coverage: Percentage of pattern words matched in the description
           - Complexity: Length/specificity of the pattern (longer patterns preferred)
           - Position: Earlier matches in the text are preferred
        4. Assigns the best matching USCS class to the layer object

        For layers with no matches, assigns the default class 'kA' (no classification).

        Args:
            layer_descriptions (list[LayerInformations]): The LayerInformations object
        """
        for layer in layer_descriptions:
            patterns = self.uscs_patterns[layer.language]
            description = layer.material_description.lower()
            language = layer.language
            stemmer = self.get_stemmer(language)

            # Tokenize the description into separate words and stem them
            description_tokens = re.findall(r"\b\w+\b", description.lower())
            stemmed_description_tokens = [stemmer.stem(token) for token in description_tokens]

            matches = []

            for class_key, class_keyphrases in patterns.items():
                uscs_class = map_most_similar_uscs(class_key)
                for class_keyphrase in class_keyphrases:
                    # Tokenize the pattern into separate words and stem them
                    pattern_tokens = re.findall(r"\b\w+\b", class_keyphrase)
                    stemmed_pattern_tokens = [stemmer.stem(token) for token in pattern_tokens]

                    result = self.find_ordered_sequence(
                        stemmed_pattern_tokens,
                        stemmed_description_tokens,
                        self.match_threshold,
                    )

                    if result:
                        coverage, match_positions, matched_words = result
                        matches.append(
                            {
                                "class": uscs_class,
                                "coverage": coverage,
                                "complexity": len(pattern_tokens),
                                "matched_words": matched_words,
                                "match_positions": match_positions,
                            }
                        )

            # Sort matches by coverage and complexity in descending order, then by match_positions in ascending order
            sorted_matches = sorted(matches, key=lambda x: (-x["coverage"], -x["complexity"], x["match_positions"]))

            if sorted_matches:
                layer.prediction_uscs_class = sorted_matches[0]["class"]
            else:
                layer.prediction_uscs_class = USCSClasses.kA


<<<<<<< HEAD
class AWSBedrockClassifier:
    """AWSBedrockClassifier class uses AWS Bedrock with underlying Anthropic LLM models."""

    def __init__(self):
        """Creates a boto3 client for AWS Bedrock and initializes the classifier.

        Environment variables are used to configure the AWS region, model ID, and Anthropic version.
        The USCS patterns and classification prompts are read from the configuration files.
        """
        self.bedrock_client = boto3.client(service_name="bedrock-runtime", region_name=os.environ.get("AWS_REGION"))

        self.anthropic_version = os.environ.get("ANTHROPIC_VERSION")
        self.model_id = os.environ.get("ANTHROPIC_MODEL_ID")

        self.uscs_patterns = classification_params["uscs_patterns"]

    def create_message(
        self, max_tokens: int, temperature: float, anthropic_version: str, material_description: str, language: str
    ) -> dict:
        """Creates a message for the Anthropic LLM model.

        Args:
            max_tokens (int): The maximum number of tokens to generate.
            temperature (float): The sampling temperature to use.
            anthropic_version (str): The version of the Anthropic model to use.
            material_description (str): The material description to classify.
            language (str): The language of the material description.

        Returns:
            body (dict): The message body for the Bedrock API.
        """
        language_patterns = self.uscs_patterns[language]

        classification_prompts = read_params(os.environ.get("ANTHROPIC_PROMPT_TEMPLATE"))
        system_message = classification_prompts["system_prompt"].format(uscs_patterns=language_patterns)
        user_message = classification_prompts["user_prompt"].format(material_description=material_description)

        body = json.dumps(
            {
                "anthropic_version": anthropic_version,
                "max_tokens": max_tokens,
                "temperature": temperature,
                "system": system_message,
                "messages": [
                    {
                        "role": "user",
                        "content": [
                            {
                                "type": "text",
                                "text": user_message,
                            }
                        ],
                    },
                ],
            }
        )

        return body

    def format_response(self, response: dict) -> dict:
        """Formats the response from the Bedrock API.

        The function extracts the model answer (USCS Class) and reasoning from the llm response object.
        If no reasoning is provided None is assigned to the Reasoning key, if no answer is provided
        default value 'kA' is assigned to the Model Answer key.

        Args:
            response (dict): The response from the Bedrock API.

        Returns:
            dict: A dictionary containing the model answer (USCS Class) and reasoning.
        """
        response_body = json.loads(response.get("body").read())
        response_text = response_body.get("content")[0].get("text", None)

        reasoning = re.search(r"<thinking>(.*?)</thinking>", response_text, re.DOTALL)
        reasoning = reasoning.group(1).strip() if reasoning else None

        answer = re.search(r"<answer>(.*?)</answer>", response_text, re.DOTALL)
        answer = answer.group(1).strip() if answer else "kA"

        return {"Model Answer": answer, "Reasoning": reasoning}

    async def classify(
        self,
        layer_descriptions: list[LayerInformations],
        bedrock_out_directory: Path = None,
        max_tokens: int = 256,
        temperature: float = 0.3,
        max_concurrent_calls: int = 1,
    ):
        """Classifies the material descriptions of layer information objects into USCS soil classes.

        The method modifies the input object, layer_descriptions by setting their bprediction_uscs_class attribute.
        The approach is as follows:
        1. Each layer description together with the detected language is added to the prompt sent to an Anthropic
        LLM model API on AWS Bedrock.
        2. The LLM model provides an answer in the form of a USCS class and (potentially) reasoning.
        3. If the USCS class and Reasoning exists in the LLM response both are added to the layer_descriptions object.

        Args:
            layer_descriptions (list[LayerInformations]): The LayerInformations object
            max_tokens (int): The maximum number of tokens to generate.
            temperature (float): The sampling temperature to use.
            store_files (bool): Whether to store the prediction files (default: False)
            bedrock_out_directory (Path): Directory to write prediction outputs
            max_concurrent_calls (int): Maximum number of concurrent API calls (default: 10)
        """
        api_failures = []
        run_id = uuid.uuid4()

        layers_by_filename = defaultdict(list)
        for layer in layer_descriptions:
            layers_by_filename[layer.filename].append(layer)

        semaphore = asyncio.Semaphore(max_concurrent_calls)

        for filename, filename_layers in layers_by_filename.items():
            print(f"Processing file: {filename} with {len(filename_layers)} layers")
            path = f"{Path(filename).stem}.csv"

            async def process_layer(layer):
                async with semaphore:
                    try:
                        print(f"Classifying layer: {layer.filename}_{layer.borehole_index}_{layer.layer_index}")

                        body = self.create_message(
                            max_tokens=max_tokens,
                            temperature=temperature,
                            anthropic_version=self.anthropic_version,
                            material_description=layer.material_description,
                            language=layer.language,
                        )

                        loop = asyncio.get_event_loop()
                        response = await loop.run_in_executor(
                            None,  # Use default executor
                            lambda: self.bedrock_client.invoke_model(body=body, modelId=self.model_id),
                        )

                        formatted_response = self.format_response(response)
                        uscs_class = map_most_similar_uscs(formatted_response.get("Model Answer"))

                        layer.prediction_uscs_class = uscs_class
                        layer.llm_reasoning = formatted_response.get("Reasoning")

                        return None

                    except Exception as e:
                        error_msg = str(e)
                        print(f"API call failed for '{layer.filename}, {layer.layer_index}': {error_msg}")
                        layer.prediction_uscs_class = USCSClasses.kA

                        # Return failure info
                        return {
                            "run_id": run_id,
                            "filename": layer.filename,
                            "borehole_index": layer.borehole_index,
                            "layer_index": layer.layer_index,
                            "error": error_msg,
                        }

            tasks = [process_layer(layer) for layer in filename_layers]
            results = await asyncio.gather(*tasks)

            for result in results:
                if result is not None:
                    api_failures.append(result)

            if bedrock_out_directory:
                write_predictions(filename_layers, bedrock_out_directory, path)

            write_api_failures(api_failures, bedrock_out_directory)
=======
class BertClassifier:
    """Classifier class that uses the BERT model."""

    def __init__(self, model_path: Path | None):
        if model_path is None:
            # load pretrained from transformers lib (bad)
            model_path = model_config["model_path"]
        self.model_path = model_path
        self.bert_model = BertModel(model_path)

    def classify(self, layer_descriptions: list[LayerInformations]):
        """Classifies the description of the LayerInformations objects.

        This method will populate the prediction_uscs_class attribute of each object.

        Args:
            layer_descriptions (list[LayerInformations]): The LayerInformations object
        """
        # for unbatched 501.22s
        # for layer in layer_descriptions:
        #     layer.prediction_uscs_class = self.bert_model.predict_uscs_class(layer.material_description)

        # for batched: 386.75s
        # texts = [layer.material_description for layer in layer_descriptions]
        # predictions = self.bert_model.predict_uscs_class_batched(
        #     texts, batch_size=model_config["inference_batch_size"]
        # )
        # for layer, prediction in zip(layer_descriptions, predictions, strict=True):
        #     layer.prediction_uscs_class = prediction

        # using dummy trainer 191.745s
        eval_dataset = self.bert_model.get_tokenized_dataset(layer_descriptions)
        trainer = Trainer(
            model=self.bert_model.model,
            processing_class=self.bert_model.tokenizer,
            args=TrainingArguments(per_device_eval_batch_size=model_config["inference_batch_size"]),
        )
        output = trainer.predict(eval_dataset)
        predicted_indices = list(np.argmax(output.predictions, axis=1))

        # Convert indices to USCSClasses and assign them
        for layer, idx in zip(layer_descriptions, predicted_indices, strict=True):
            layer.prediction_uscs_class = self.bert_model.id2classEnum[idx]
>>>>>>> 45f4c246
<|MERGE_RESOLUTION|>--- conflicted
+++ resolved
@@ -1,8 +1,9 @@
 """Classifier module."""
 
-<<<<<<< HEAD
 import asyncio
 import json
+import os
+import logging
 import os
 import re
 import uuid
@@ -10,18 +11,10 @@
 from pathlib import Path
 from typing import Protocol
 
+import numpy as np
+from description_classification.models.model import BertModel
 import boto3
 from description_classification import DATAPATH
-=======
-import logging
-import os
-import re
-from pathlib import Path
-from typing import Protocol
-
-import numpy as np
-from description_classification.models.model import BertModel
->>>>>>> 45f4c246
 from description_classification.utils.data_loader import LayerInformations
 from description_classification.utils.data_utils import write_api_failures, write_predictions
 from description_classification.utils.uscs_classes import USCSClasses, map_most_similar_uscs
@@ -36,6 +29,7 @@
 
 classification_params = read_params("classification_params.yml")
 model_config = read_params("bert_config.yml")
+
 
 class Classifier(Protocol):
     """Classifier Protocol."""
@@ -214,7 +208,51 @@
                 layer.prediction_uscs_class = USCSClasses.kA
 
 
-<<<<<<< HEAD
+class BertClassifier:
+    """Classifier class that uses the BERT model."""
+
+    def __init__(self, model_path: Path | None):
+        if model_path is None:
+            # load pretrained from transformers lib (bad)
+            model_path = model_config["model_path"]
+        self.model_path = model_path
+        self.bert_model = BertModel(model_path)
+
+    def classify(self, layer_descriptions: list[LayerInformations]):
+        """Classifies the description of the LayerInformations objects.
+
+        This method will populate the prediction_uscs_class attribute of each object.
+
+        Args:
+            layer_descriptions (list[LayerInformations]): The LayerInformations object
+        """
+        # for unbatched 501.22s
+        # for layer in layer_descriptions:
+        #     layer.prediction_uscs_class = self.bert_model.predict_uscs_class(layer.material_description)
+
+        # for batched: 386.75s
+        # texts = [layer.material_description for layer in layer_descriptions]
+        # predictions = self.bert_model.predict_uscs_class_batched(
+        #     texts, batch_size=model_config["inference_batch_size"]
+        # )
+        # for layer, prediction in zip(layer_descriptions, predictions, strict=True):
+        #     layer.prediction_uscs_class = prediction
+
+        # using dummy trainer 191.745s
+        eval_dataset = self.bert_model.get_tokenized_dataset(layer_descriptions)
+        trainer = Trainer(
+            model=self.bert_model.model,
+            processing_class=self.bert_model.tokenizer,
+            args=TrainingArguments(per_device_eval_batch_size=model_config["inference_batch_size"]),
+        )
+        output = trainer.predict(eval_dataset)
+        predicted_indices = list(np.argmax(output.predictions, axis=1))
+
+        # Convert indices to USCSClasses and assign them
+        for layer, idx in zip(layer_descriptions, predicted_indices, strict=True):
+            layer.prediction_uscs_class = self.bert_model.id2classEnum[idx]
+
+
 class AWSBedrockClassifier:
     """AWSBedrockClassifier class uses AWS Bedrock with underlying Anthropic LLM models."""
 
@@ -387,49 +425,4 @@
             if bedrock_out_directory:
                 write_predictions(filename_layers, bedrock_out_directory, path)
 
-            write_api_failures(api_failures, bedrock_out_directory)
-=======
-class BertClassifier:
-    """Classifier class that uses the BERT model."""
-
-    def __init__(self, model_path: Path | None):
-        if model_path is None:
-            # load pretrained from transformers lib (bad)
-            model_path = model_config["model_path"]
-        self.model_path = model_path
-        self.bert_model = BertModel(model_path)
-
-    def classify(self, layer_descriptions: list[LayerInformations]):
-        """Classifies the description of the LayerInformations objects.
-
-        This method will populate the prediction_uscs_class attribute of each object.
-
-        Args:
-            layer_descriptions (list[LayerInformations]): The LayerInformations object
-        """
-        # for unbatched 501.22s
-        # for layer in layer_descriptions:
-        #     layer.prediction_uscs_class = self.bert_model.predict_uscs_class(layer.material_description)
-
-        # for batched: 386.75s
-        # texts = [layer.material_description for layer in layer_descriptions]
-        # predictions = self.bert_model.predict_uscs_class_batched(
-        #     texts, batch_size=model_config["inference_batch_size"]
-        # )
-        # for layer, prediction in zip(layer_descriptions, predictions, strict=True):
-        #     layer.prediction_uscs_class = prediction
-
-        # using dummy trainer 191.745s
-        eval_dataset = self.bert_model.get_tokenized_dataset(layer_descriptions)
-        trainer = Trainer(
-            model=self.bert_model.model,
-            processing_class=self.bert_model.tokenizer,
-            args=TrainingArguments(per_device_eval_batch_size=model_config["inference_batch_size"]),
-        )
-        output = trainer.predict(eval_dataset)
-        predicted_indices = list(np.argmax(output.predictions, axis=1))
-
-        # Convert indices to USCSClasses and assign them
-        for layer, idx in zip(layer_descriptions, predicted_indices, strict=True):
-            layer.prediction_uscs_class = self.bert_model.id2classEnum[idx]
->>>>>>> 45f4c246
+            write_api_failures(api_failures, bedrock_out_directory)