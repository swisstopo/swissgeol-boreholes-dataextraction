"""Script for line detection in pdf pages."""

import logging
import os

import cv2
import numpy as np
import pymupdf
from dotenv import load_dotenv
from numpy.typing import ArrayLike

from extraction.features.utils.geometry.geometric_line_utilities import merge_parallel_lines_quadtree
from utils.file_utils import read_params

from .geometry_dataclasses import Line
from .util import line_from_array

load_dotenv()

logger = logging.getLogger(__name__)

mlflow_tracking = os.getenv("MLFLOW_TRACKING") == "True"  # Checks whether MLFlow tracking is enabled

line_detection_params = read_params("line_detection_params.yml")


def detect_lines_lsd(page: pymupdf.Page, scale_factor=2, lsd_params=None) -> ArrayLike:
    """Given a file path, detect lines in the pdf using the Line Segment Detector (LSD) algorithm.

    Publication of the algorithm can be found here: http://www.ipol.im/pub/art/2012/gjmr-lsd/article.pdf
    Note: As of now the function only works for pdfs with a single page.
          For now the function displays each pdf with the lines detected using opencv.
          This behavior will be changed in the future.

    Args:
        page (pymupdf.Page): The page to detect lines in.
        scale_factor (float, optional): The scale factor to scale the pdf page. Defaults to 2.
        lsd_params (dict, optional): The parameters for the Line Segment Detector. Defaults to None.

    Returns:
        list[Line]: The lines detected in the pdf.
    """
    pix = page.get_pixmap(matrix=pymupdf.Matrix(scale_factor, scale_factor))
    img = np.frombuffer(pix.samples, dtype=np.uint8).reshape(pix.h, pix.w, 3)
    gray = cv2.cvtColor(img, cv2.COLOR_BGR2GRAY)

    # Create default line segment detector
    lsd = cv2.createLineSegmentDetector(**lsd_params)
    #  Documentation for the parameters can be found here:
    #  https://docs.opencv.org/4.x/dd/d1a/group__imgproc__feature.html#gae0bba3b867a5f44d1b823aef4f57ee8d

    # Detect lines in the image
    lines = lsd.detect(gray)[0]

    if lines is None:
        return []

    return [line_from_array(line, scale_factor) for line in lines]


def detect_lines_hough(page: pymupdf.Page, hough_params: dict) -> ArrayLike:
    """Given document, detect lines in the pdf using the hough transform algorithm.

    Args:
        page (pymupdf.Page): The page to detect lines in.
        hough_params (dict): The parameters for the bluring and hough transform.

    Returns:
        list[Line]: The lines detected in the pdf
    """
    pix = page.get_pixmap()
    img = np.frombuffer(pix.samples, dtype=np.uint8).reshape(pix.h, pix.w, 3)
    gray = cv2.cvtColor(img, cv2.COLOR_BGR2GRAY)

    target_width = hough_params["target_width"]
    h, w = gray.shape
    scale_ratio = target_width / w  # resize to a fixed size, to work with the chosen parameters
    new_size = (target_width, int(h * scale_ratio))  # carefull size is (w,h) for resizing
    gray = cv2.resize(gray, new_size)
    os.makedirs("data/debug_cv", exist_ok=True)
    cv2.imwrite("data/debug_cv/debug_cv1_gray.png", gray)

    blur_dist = hough_params["blur_dist"]
    blurred = cv2.bilateralFilter(gray, blur_dist, 75, blur_dist * 5)  # dist, sigma_color, sigma space
    cv2.imwrite("data/debug_cv/debug_cv2_blur2.png", blurred)

    # Apply binary thresholding with otsu method, that minimizes the intra-class variance.
    _, thresh = cv2.threshold(blurred, 0, 255, cv2.THRESH_BINARY_INV + cv2.THRESH_OTSU)
    cv2.imwrite("data/debug_cv/debug_cv3_otsu.png", thresh)

    morph_kernel_size = hough_params["morph_kernel_size"]
    horizontal_kernel = cv2.getStructuringElement(cv2.MORPH_RECT, (morph_kernel_size, 3))
    horizontal = cv2.morphologyEx(thresh, cv2.MORPH_CLOSE, horizontal_kernel, iterations=2)
    vertical_kernel = cv2.getStructuringElement(cv2.MORPH_RECT, (3, morph_kernel_size))
    vertical = cv2.morphologyEx(thresh, cv2.MORPH_CLOSE, vertical_kernel, iterations=2)
    combined = cv2.bitwise_or(horizontal, vertical)
    cv2.imwrite("data/debug_cv/debug_cv4_morph_VH.png", combined)

    min_line_length = hough_params["min_line_length"]  # Minimum length of line (adjust based on your image)
    max_line_gap = hough_params["max_line_gap"]  # Maximum allowed gap between line segments
    rho = hough_params["rho"]  # Distance resolution in the accumulartor space in pixels
    theta = np.pi / 180 * hough_params["theta_deg"]  # Angular resolution in the accumulator space in radian
    threshold = hough_params["threshold"]  # Minimum number of votes to consider a line
    lines = cv2.HoughLinesP(combined, rho, theta, threshold, minLineLength=min_line_length, maxLineGap=max_line_gap)

    return [line_from_array(line, scale_ratio) for line in lines]


def extract_lines(page: pymupdf.Page, line_detection_params: dict) -> tuple[list[Line], list[Line]]:
    """Extract lines from a pdf page.

    Args:
        page (pymupdf.Page): The page to extract lines from.
        line_detection_params (dict): The parameters for the line detection algorithm.

    Returns:
        tuple[list[Line], list[Line]]: A tuple containing the filtered lines meeting length/horizontal criteria
            and all merged lines.
    """
    lines = detect_lines_lsd(
        page,
        lsd_params=line_detection_params["lsd"],
        scale_factor=line_detection_params["pdf_scale_factor"],
    )
    # We currently use lsd as it is more precise detecting smalls lines. The following comments shows how the hough
    # transform line segment detector could be called, in case we need it later on.
    #
    # lines = detect_lines_hough(page, hough_params=line_detection_params["hough"])

    if not lines:
        return []

    merging_params = line_detection_params["line_merging_params"]

    width = page.rect[2]
    scaling_factor = width / merging_params["reference_size"]

    # return lines
    tol = merging_params["merging_tolerance"] * scaling_factor
    angle_tol = merging_params["angle_threshold"]
    min_line_length = merging_params["min_line_length"] * scaling_factor
    horizontal_slope_tolerance = merging_params["horizontal_slope_tolerance"]
    merged = merge_parallel_lines_quadtree(lines, tol=tol, angle_threshold=angle_tol)
    filtered = [
        line for line in merged if line.length >= min_line_length or line.is_horizontal(horizontal_slope_tolerance)
    ]
    return filtered, merged


<<<<<<< HEAD
def find_diags_ending_in_zone(lines: list[Line], line_search_zone: pymupdf.Rect):
=======
def find_diags_ending_in_zone(lines: list[Line], line_search_zone: pymupdf.Rect) -> list[Line]:
>>>>>>> 50ec4ddc
    """Find diagonal lines ending in a given zone (note: the end of the line is always on the right).

    Args:
        lines (list[Line]): The lines to search in.
        line_search_zone (pymupdf.Rect): The zone to search for line endings in.

    Returns:
        list[Line]: The lines ending in the given zone.
    """
    return [g_line for g_line in lines if line_search_zone.contains(g_line.end.tuple)]<|MERGE_RESOLUTION|>--- conflicted
+++ resolved
@@ -147,11 +147,7 @@
     return filtered, merged
 
 
-<<<<<<< HEAD
-def find_diags_ending_in_zone(lines: list[Line], line_search_zone: pymupdf.Rect):
-=======
 def find_diags_ending_in_zone(lines: list[Line], line_search_zone: pymupdf.Rect) -> list[Line]:
->>>>>>> 50ec4ddc
     """Find diagonal lines ending in a given zone (note: the end of the line is always on the right).
 
     Args:
