--- conflicted
+++ resolved
@@ -5,7 +5,7 @@
 import pymupdf
 import rtree
 
-from extraction.features.stratigraphy.interval.interval import IntervalBlockPair, IntervalZone
+from extraction.features.stratigraphy.interval.interval import IntervalBlockPair
 from extraction.features.stratigraphy.layer.layer import (
     ExtractedBorehole,
     Layer,
@@ -54,10 +54,7 @@
 logger = logging.getLogger(__name__)
 
 diagonals_params = read_params("line_detection_params.yml")["diagonals_params"]
-<<<<<<< HEAD
 affinity_params = read_params("matching_params.yml")["affinity_params"]
-=======
->>>>>>> 50ec4ddc
 
 
 class MaterialDescriptionRectWithSidebarExtractor:
@@ -233,17 +230,7 @@
             list[IntervalBlockPair]: The interval block pairs.
         """
         description_lines = get_description_lines(self.lines, pair.material_description_rect)
-<<<<<<< HEAD
-        index_to_diagonal = self.get_textline_index_near_diagonals(description_lines)
-        vertical_adjustements = self.get_textline_vertical_adjustements(description_lines, index_to_diagonal)
-
-        diagonals = []
-        for diag in index_to_diagonal.values():
-            if diag not in diagonals:
-                diagonals.append(diag)
-=======
         diagonals = self.get_diagonals_near_textlines(description_lines)
->>>>>>> 50ec4ddc
 
         line_affinities = get_line_affinity(
             description_lines,
@@ -254,11 +241,7 @@
             left_line_length_threshold=self.params["left_line_length_threshold"],
         )
         return (
-<<<<<<< HEAD
-            match_lines_to_interval(pair.sidebar, description_lines, line_affinities, vertical_adjustements)
-=======
             match_lines_to_interval(pair.sidebar, description_lines, line_affinities, diagonals)
->>>>>>> 50ec4ddc
             if pair.sidebar
             else get_pairs_based_on_line_affinity(description_lines, line_affinities)
         )
@@ -539,13 +522,8 @@
 
         return matched_pairs
 
-<<<<<<< HEAD
-    def get_textline_index_near_diagonals(self, description_lines: list[TextLine]) -> dict[int, Line]:
-        """Retrieves the indices of the textlines that are near a diagonal line.
-=======
     def get_diagonals_near_textlines(self, description_lines: list[TextLine]) -> list[Line]:
         """Retrieves the diagonal lines that are near description lines.
->>>>>>> 50ec4ddc
 
         Those diagonal lines indicate that the textline should be matched to an interval higher or below, and not the
         one directly in front of it.
@@ -554,11 +532,7 @@
             description_lines (list[TextLine]): The description lines.
 
         Returns:
-<<<<<<< HEAD
-            dict[int, Line]: The indices of the textlines that have a diagonal lines nearby.
-=======
             list[Line]: The diagonal connectors.
->>>>>>> 50ec4ddc
         """
         x0s = [line.rect.x0 for line in description_lines]
         min_x0, max_x0 = min(x0s), max(x0s)
@@ -574,33 +548,9 @@
             search_zone.x0 = max(search_zone.x0, max([sl.bbox.x1 for sl in self.strip_logs]))
 
         # Detect and filter potential diagonals
-<<<<<<< HEAD
-        filtered_g_lines = find_diags_ending_in_zone(self.all_geometric_lines, search_zone)
-        filtered_g_lines = self._filter_diagonals(
-            filtered_g_lines, description_lines, min_text_height / 2, max_text_height * 3
-        )
-
-        index_to_diagonal = {}
-        for line_index, text_line in enumerate(description_lines):
-            x0, y0, _, y1 = text_line.rect
-            text_line_height = text_line.rect.height
-            line_search_zone = pymupdf.Rect(
-                x0 - text_line_height,
-                y0 - 0.5 * text_line_height,
-                x0 + text_line_height / 3,
-                y1 + 0.5 * text_line_height,
-            )
-            candidates = find_diags_ending_in_zone(filtered_g_lines, line_search_zone)
-            longest = max(candidates, key=lambda g_line: g_line.length) if candidates else None
-            if longest:
-                index_to_diagonal[line_index] = longest
-
-        return index_to_diagonal
-=======
         diagonals = find_diags_ending_in_zone(self.all_geometric_lines, search_zone)
         diagonals = self._filter_diagonals(diagonals, description_lines, min_text_height / 2, max_text_height * 3)
         return diagonals
->>>>>>> 50ec4ddc
 
     @staticmethod
     def _filter_diagonals(
@@ -616,57 +566,10 @@
                 and any(line.rect.contains(g_line.end.tuple) for line in description_lines)
             )  # lines on text are letters that have segments identified (like W)
             and not g_line.is_vertical(angle_threshold)  # too many other lines are vertical
-<<<<<<< HEAD
-            and abs(g_line.start.y - g_line.end.y) > min_vertical_dist  # near horizontals are likely noise
-            and 0 < g_line.end.x - g_line.start.x < max_horizontal_dist  # lines too long are likely other parasites
-        ]
-
-    def get_textline_vertical_adjustements(
-        self, description_lines: list[TextLine], index_to_diagonal: dict[int, Line]
-    ) -> dict[TextLine, float]:
-        """Get the vertical adjustements for each textline based on the diagonals extracted.
-
-        Even for textlines not directly next to a diagonal line, we propagate the adjustement to lines below as they
-            are likely to be affected as well.
-
-        A positive shift of +x indicates that the textline is perceived lower on the page than it should be, and
-        thus should be matched with an interval higher on the page.
-
-        Args:
-            description_lines (list[TextLine]): The description lines.
-            index_to_diagonal (dict[int, Line]): The indices of the textlines that have a diagonal near them.
-
-        Returns:
-            dict[TextLine, float]: The vertical adjustements for each textline.
-        """
-        if not index_to_diagonal:
-            return {line: 0.0 for line in description_lines}
-
-        MAX_LINE_AFFECTED = diagonals_params["max_line_affected"]
-
-        indices = sorted(index_to_diagonal.keys())
-        adjustements = {}
-        line_slack_counter = 0
-        prev_v_shift = 0.0
-        for line_index, text_line in enumerate(description_lines):
-            if line_index in indices:
-                diagonal = index_to_diagonal[line_index]
-                prev_v_shift = float(diagonal.end.y - diagonal.start.y)
-                line_slack_counter = 0
-            else:
-                line_slack_counter += 1
-            if line_slack_counter > MAX_LINE_AFFECTED:
-                prev_v_shift = 0.0
-            adjustements[text_line] = prev_v_shift
-
-        return adjustements
-
-=======
             and min_vertical_dist < abs(g_line.end.y - g_line.start.y)  # near horizontals are likely noise
             and 0 < g_line.end.x - g_line.start.x < max_horizontal_dist  # lines too long are likely other parasites
         ]
 
->>>>>>> 50ec4ddc
 
 def extract_page(
     text_lines: list[TextLine],
@@ -724,11 +627,7 @@
     sidebar: Sidebar,
     description_lines: list[TextLine],
     affinities: list[Affinity],
-<<<<<<< HEAD
-    vertical_adjustements: dict[TextLine, float],
-=======
     diagonals: list[Line],
->>>>>>> 50ec4ddc
 ) -> list[IntervalBlockPair]:
     """Match the description lines to the pair intervals.
 
@@ -736,11 +635,7 @@
         sidebar (Sidebar): The sidebar.
         description_lines (list[TextLine]): The description lines.
         affinities (list[Affinity]): the affinity between each line pair, previously computed.
-<<<<<<< HEAD
-        vertical_adjustements (dict[TextLine, float]): The vertical adjustments for each text line.
-=======
         diagonals (list[Line]): The diagonal lines linking text lines to intervals.
->>>>>>> 50ec4ddc
 
     Returns:
         list[IntervalBlockPair]: The matched depth intervals and text blocks.
@@ -756,20 +651,7 @@
     affinity_scores = sidebar.dp_weighted_affinities(affinities)
     dp = IntervalToLinesDP(depth_interval_zones, description_lines, affinity_scores)
 
-<<<<<<< HEAD
-    def scoring_fn(zone: IntervalZone, text_line: TextLine) -> float:
-        if sidebar.kind == "a_above_b":
-            v_shift = vertical_adjustements[text_line]
-            adjusted_line = text_line.get_copy_shifted_vertically(-v_shift)  # -v_shift from interval perspective
-        else:
-            adjusted_line = text_line
-
-        return sidebar.dp_scoring_fn(zone, adjusted_line)
-
-    _, mapping = dp.solve(scoring_fn)
-=======
     _, mapping = dp.solve(sidebar.dp_scoring_fn)
->>>>>>> 50ec4ddc
 
     return sidebar.post_processing(mapping)
 
@@ -796,11 +678,7 @@
     threshold = -0.99 if sum(affinity.long_lines_affinity for affinity in affinities) <= -3.0 else 0.0
     for line_idx, affinity in enumerate(affinities):
         # note: the affinity of the first line is always 0.0
-<<<<<<< HEAD
         if affinity.weighted_affinity(**weights) < threshold:
-=======
-        if affinity.weighted_affinity(1.0, 1.0, 1.0, 1.0, 1.0, 0.2) < threshold:
->>>>>>> 50ec4ddc
             pairs.append(IntervalBlockPair(None, TextBlock(description_lines[prev_block_idx:line_idx])))
             prev_block_idx = line_idx
 
