"""Module for the layer identifier sidebars."""

import logging
from dataclasses import dataclass

import numpy as np
import pymupdf

from extraction.features.utils.geometry.geometry_dataclasses import Line
from extraction.features.utils.geometry.util import y_overlap_significant_smallest
from extraction.features.utils.text.textblock import TextBlock
from extraction.features.utils.text.textline import TextLine

from ...base.sidebar_entry import LayerIdentifierEntry
from ...interval.a_to_b_interval_extractor import AToBIntervalExtractor
from ...interval.interval import IntervalBlockGroup, IntervalBlockPair
from ...interval.partitions_and_sublayers import (
    get_optimal_intervals_with_text,
)
from .sidebar import Sidebar

logger = logging.getLogger(__name__)


@dataclass
class LayerIdentifierSidebar(Sidebar[LayerIdentifierEntry]):
    """Class for a layer identifier sidebar.

    Layer identifiers are labels that are particularly common in Deriaz layout borehole profiles. They can be
    sequential such as in 1007.pdf - a), b), c), etc. - or contain some semantic meaning such as in 10781.pdf -
    5c12), 4a), etc.
    """

    entries: list[LayerIdentifierEntry]

    def identify_groups(
        self,
        description_lines: list[TextLine],
        geometric_lines: list[Line],
        material_description_rect: pymupdf.Rect,
        **params,
    ) -> list[IntervalBlockGroup]:
        """Divide the description lines into blocks based on the layer identifier entries.

        Args:
            description_lines (list[TextLine]): A list of text lines that are part of the description.
            geometric_lines (list[Line]): A list of geometric lines that are part of the description.
            material_description_rect (pymupdf.Rect): The bounding box of the material description.
            params (dict): A dictionary of relevant parameters.

        Returns:
            list[IntervalBlockGroup]: A list of groups, where each group is a IntervalBlockGroup.
        """
        blocks = []
        line_index = 0
<<<<<<< HEAD
        for layer_identifier_idx, _layer_index in enumerate(self.entries):
            next_layer_identifier = (
                self.entries[layer_identifier_idx + 1] if layer_identifier_idx + 1 < len(self.entries) else None
            )

            matched_block = self.matching_blocks(description_lines, line_index, next_layer_identifier)
=======
        # skip the first layer identifier, and use None for the last block
        for next_layer_identifier in self.entries[1:] + [None]:
            matched_block = self.matching_blocks(non_header_lines, line_index, next_layer_identifier)
>>>>>>> 9ca2d79b
            line_index += sum([len(block.lines) for block in matched_block])
            blocks.extend(matched_block)

        result = []
        provisional_groups = []
        last_end_depth = None
        for block in blocks:
            block_lines_header = self._get_header(block)  # Get the header lines from the block

            interval_block_pairs = AToBIntervalExtractor.from_material_description_lines(block.lines)
            interval_block_pairs = get_optimal_intervals_with_text(interval_block_pairs)

            ignored_lines = block_lines_header if self._ignore_header(block_lines_header, interval_block_pairs) else []

            new_groups = [
                IntervalBlockGroup(
                    depth_intervals=[pair.depth_interval],
                    blocks=[self._clean_block(pair.block, ignored_lines)],
                )
                for pair in interval_block_pairs
            ]
            if (
                interval_block_pairs
                and interval_block_pairs[0].depth_interval
                and interval_block_pairs[-1].depth_interval
            ):
                new_start_depth = interval_block_pairs[0].depth_interval.start.value
                if new_start_depth != last_end_depth:
                    # only use this group without depth indications if the depths are discontinued
                    result.extend(provisional_groups)
                result.extend(new_groups)
                provisional_groups = []
                last_end_depth = (
                    interval_block_pairs[-1].depth_interval.end.value
                    if interval_block_pairs[-1].depth_interval.end
                    else None
                )
            else:
                # If we don't have a depth interval, then we only use this data if the start of the next depth interval
                # does not match the end of the last interval.
                # Like this, we avoid including headers such as "6) Retrait würmien" as a separate layer, even when
                # they have their own indicator in the profile.
                provisional_groups.extend(new_groups)
        result.extend(provisional_groups)

        return result

    def _get_header(self, block: TextBlock) -> list[TextLine]:
        """Get the header lines from a block.

        Header lines are defined as lines that overlap significantly with the layer identifiers.

        Note: In rare cases where the header spans multiple lines, only the first line is considered the header.

        Args:
            block (TextBlock): The block from which to extract the header lines.

        Returns:
            list[TextLine]: A list of header lines that overlap significantly with the layer identifiers.
        """
        return [
            line
            for line in block.lines
            if any(y_overlap_significant_smallest(line.rect, identifier.rect, 0.8) for identifier in self.entries)
        ]

    def _ignore_header(
        self, block_lines_header: list[TextLine], interval_block_pairs: list[IntervalBlockPair]
    ) -> bool:
        """Analyse whether to ignore header lines from the blocks based on the layer identifiers.

        Args:
            block_lines_header (list[TextLine]): The header lines.
            interval_block_pairs (list[IntervalBlockPair]): The list of interval block pairs to filter.

        Returns:
            bool: True if the header lines should be ignored, False otherwise.
        """

        def _is_header_capitalized(header_lines: list[TextLine]) -> bool:
            """Check if the header lines are capitalized.

            We require 70% of the letters in the header to be uppercase, excluding the layer identifier itself.
            """
            text = "".join([line.text for line in header_lines])
            for identifier in self.entries:
                letters = [c for c in text.replace(identifier.value, "") if c.isalpha()]
                if letters and np.mean([c.isupper() for c in letters]) > 0.7:
                    return True
            return False

        other_lines = [
            line for pair in interval_block_pairs for line in pair.block.lines if line not in block_lines_header
        ]

        header_capitalized = _is_header_capitalized(block_lines_header)

        depths_in_header = bool(
            AToBIntervalExtractor.from_text(
                TextLine([word for line in block_lines_header for word in line.words]), require_start_of_string=False
            )
        )

        # If the header is capitalized, or there is other lines than the header and depth info are found in the header
        # we exclude the header from the material description.
        return bool(header_capitalized or (depths_in_header and other_lines))

    def _clean_block(self, block: TextBlock, ignored_lines: list[TextLine]) -> TextBlock:
        """Remove the headers in ignored_lines and the layer identifiers from the block.

        Args:
            block (TextBlock): The block to clean.
            ignored_lines (list[TextLine]): The lines to ignore, such as headers.

        Returns:
            TextBlock: The cleaned block with the ignored lines and layer identifiers removed.
        """
        # Create set of entry values
        entry_values = {entry.value.strip() for entry in self.entries}

        new_word_lists = [
            [word for word in line.words if word.text.strip() not in entry_values]
            for line in block.lines
            if line not in ignored_lines
        ]

        # Only keep lines that have words remaining after filtering
        return TextBlock([TextLine(words) for words in new_word_lists if words])

    @staticmethod
    def matching_blocks(
        all_lines: list[TextLine], line_index: int, next_layer_identifier: LayerIdentifierEntry | None
    ) -> list[TextBlock]:
        """Adds lines to a block until the next layer identifier is reached.

        Args:
            all_lines (list[TextLine]): All TextLine objects constituting the material description.
            line_index (int): The index of the last line that is already assigned to a block.
            next_layer_identifier (TextLine | None): The next layer identifier.

        Returns:
            list[TextBlock]: The next block or an empty list if no lines are added.
        """
        y1_threshold = None
        if next_layer_identifier:
            next_interval_start_rect = next_layer_identifier.rect
            y1_threshold = next_interval_start_rect.y0 + next_interval_start_rect.height / 2

        matched_lines = []

        for current_line in all_lines[line_index:]:
            if y1_threshold is None or current_line.rect.y1 < y1_threshold:
                matched_lines.append(current_line)
            else:
                break

        if matched_lines:
            return [TextBlock(matched_lines)]
        else:
            return []<|MERGE_RESOLUTION|>--- conflicted
+++ resolved
@@ -53,18 +53,9 @@
         """
         blocks = []
         line_index = 0
-<<<<<<< HEAD
-        for layer_identifier_idx, _layer_index in enumerate(self.entries):
-            next_layer_identifier = (
-                self.entries[layer_identifier_idx + 1] if layer_identifier_idx + 1 < len(self.entries) else None
-            )
-
-            matched_block = self.matching_blocks(description_lines, line_index, next_layer_identifier)
-=======
         # skip the first layer identifier, and use None for the last block
         for next_layer_identifier in self.entries[1:] + [None]:
-            matched_block = self.matching_blocks(non_header_lines, line_index, next_layer_identifier)
->>>>>>> 9ca2d79b
+            matched_block = self.matching_blocks(description_lines, line_index, next_layer_identifier)
             line_index += sum([len(block.lines) for block in matched_block])
             blocks.extend(matched_block)
 
