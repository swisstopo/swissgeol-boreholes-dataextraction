"""Contains logic for finding AToBInterval instances in a text."""

import re

import pymupdf

from extraction.features.utils.text.textline import TextLine
from utils.file_utils import read_params

from ...utils.text.textblock import TextBlock
from ..base.sidebar_entry import DepthColumnEntry
from .interval import AToBInterval, IntervalBlockPair

matching_params = read_params("matching_params.yml")


class AToBIntervalExtractor:
    """Methods for finding AToBInterval instances (e.g. "0.5m - 1.8m") in a text."""

    @staticmethod
    def from_material_description_lines(lines: list[TextLine]) -> list[IntervalBlockPair]:
        """Extract depth interval from text lines from a material description.

        For borehole profiles using the Deriaz layout, depth intervals are typically embedded within the material
        description text. These descriptions often further subdivide into multiple sublayers, each with its own
        distinct depth interval. This function extracts all such depth intervals found in the description, along with
        their corresponding text blocks. Decisions about which intervals to keep or discard are handled by downstream
        processing.
        For example (from GeoQuat 12306):
            1) REMBLAIS HETEROGENES
               0.00 - 0.08 m : Revêtement bitumineux
               0.08- 0.30 m : Grave d'infrastructure
               0.30 - 1.40 m : Grave dans importante matrice de sable
                               moyen, brun beige, pulvérulent.
        From this material description, this method will extract all depth intervals.

        Args:
            lines (list[TextLine]): The lines to extract the depth interval from.

        Returns:
            list[IntervalBlockPair]: a list of interval-block-pairs that can be extracted from the given lines
        """
        entries = []
        current_block = []
        current_interval = None
        start_depth = None
        prev_line = None
        prev_interval = None
        for idx, line in enumerate(lines):
            a_to_b_interval, line_without_depths = AToBIntervalExtractor.from_text(line, require_start_of_string=False)
            # First line of the block is stripped of its (potential) leading depths
            final_line = line if idx != 0 else line_without_depths
            if prev_line and not a_to_b_interval and not prev_interval:
                # if depth was not found in the previous and current lines, we look for a depth wrapping arround.
                combined_lines = TextLine(prev_line.words + line.words)
                a_to_b_interval, _ = AToBIntervalExtractor.from_text(combined_lines, require_start_of_string=False)
            prev_interval = a_to_b_interval
            prev_line = line
            # require_start_of_string = False because the depth interval may not always start at the beginning
            # of the line e.g. "Remblais Heterogene: 0.00 - 0.5m"
            if a_to_b_interval:
                # We assume that the first depth encountered is the start depth, and we reject further depth values
                # smaller than this first one. This avoids some false positives (e.g. GeoQuat 3339.pdf).
                if not start_depth:
                    start_depth = a_to_b_interval.start.value
                if a_to_b_interval.start.value >= start_depth:
                    if current_interval:
                        entries.append(IntervalBlockPair(current_interval, TextBlock(current_block)))
                        current_block = []
                        final_line = line_without_depths  # start of a new depth block, strip leading depth
                    current_interval = a_to_b_interval
            if final_line and final_line.words:
                current_block.append(final_line)
        if current_block:
            entries.append(IntervalBlockPair(current_interval, TextBlock(current_block)))

        return entries

    @classmethod
    def from_text(
        cls, text_line: TextLine, require_start_of_string: bool = True
    ) -> tuple[AToBInterval | None, TextLine | None]:
        """Attempts to extract a AToBInterval from a string.

        Args:
            text_line (TextLine): The text line to extract the depth interval from.
            require_start_of_string (bool, optional): Whether the number to extract needs to be
                                                      at the start of a string. Defaults to True.

        Returns:
            tuple[AToBInterval | None, TextLine | None]: The extracted AToBInterval and the TextLine without the
                depth related words or None if none is found.
        """
<<<<<<< HEAD
        input_string = text_line.text
=======
        input_string = text_line.text.strip().replace(",", ".")
        page_number = text_line.page_number
>>>>>>> 94acd970

        # for every character in input_string, list the index of the word this character originates from
        char_index_to_word_index = []
        for index, word in enumerate(text_line.words):
            char_index_to_word_index.extend([index] * (len(word.text) + 1))  # +1 to include the space between words

        number_capturing = r"([0-9]+(?:[\.,][0-9]+)?)"
        unit = r"(?:[müMN\s]*(?![A-Za-z]))?"

        query = (
            rf"(-?{number_capturing}{unit}"
            r"[\s-]+"
            rf"{number_capturing}{unit}"
            r"[\s\\.:;]*)"
        )

        if not require_start_of_string:
            query = r".*?" + query
        regex = re.compile(query)
        depths_match = regex.match(input_string)

        def rect_from_group_index(index):
            """Give the rect that covers all the words that intersect with the given regex group."""
            rect = pymupdf.Rect()
            start_word_index = char_index_to_word_index[depths_match.start(index)]
            # `match.end(index) - 1`, because match.end gives the index of the first character that is *not* matched,
            # whereas we want the last character that *is* matched.
            end_word_index = char_index_to_word_index[depths_match.end(index) - 1]
            # `end_word_index + 1` because the end of the range is exclusive by default, whereas we also want to
            # include the word with this index
            for word_index in range(start_word_index, end_word_index + 1):
                rect.include_rect(text_line.words[word_index].rect)
            return rect

<<<<<<< HEAD
        def remaining_line() -> TextLine:
            if char_index_to_word_index[depths_match.start(1)] != 0:  # group 1 is the whole depth matching
                return text_line  # the depths found do not start the line
            return TextLine(
                [w for i, w in enumerate(text_line.words) if i > char_index_to_word_index[depths_match.end(1) - 1]]
            )

        if depths_match:
            return (
                AToBInterval(
                    DepthColumnEntry.from_string_value(rect_from_group_index(2), depths_match.group(2)),
                    DepthColumnEntry.from_string_value(rect_from_group_index(3), depths_match.group(3)),
                ),
                remaining_line(),
=======
        if match:
            return AToBInterval(
                DepthColumnEntry.from_string_value(rect_from_group_index(1), match.group(1), page_number),
                DepthColumnEntry.from_string_value(rect_from_group_index(2), match.group(2), page_number),
>>>>>>> 94acd970
            )

        open_ended_words = matching_params["open_ended_depth_key"]
        words_pattern = "|".join([re.escape(w) for w in open_ended_words])

        fallback_query = rf"((?:{words_pattern})\s*([0-9]+(?:[\.,][0-9]+)?)\s*[müMN]*)"
        if not require_start_of_string:
            fallback_query = r".*?" + fallback_query
        fallback_regex = re.compile(fallback_query, re.IGNORECASE)
<<<<<<< HEAD
        depths_match = fallback_regex.search(input_string)
        if depths_match:
            return AToBInterval(
                DepthColumnEntry.from_string_value(rect_from_group_index(2), depths_match.group(2)), None
            ), remaining_line()
=======
        match = fallback_regex.search(input_string)
        if match:
            return AToBInterval(
                DepthColumnEntry.from_string_value(rect_from_group_index(1), match.group(1), page_number), None
            )
>>>>>>> 94acd970

        return None, text_line<|MERGE_RESOLUTION|>--- conflicted
+++ resolved
@@ -91,12 +91,8 @@
             tuple[AToBInterval | None, TextLine | None]: The extracted AToBInterval and the TextLine without the
                 depth related words or None if none is found.
         """
-<<<<<<< HEAD
         input_string = text_line.text
-=======
-        input_string = text_line.text.strip().replace(",", ".")
         page_number = text_line.page_number
->>>>>>> 94acd970
 
         # for every character in input_string, list the index of the word this character originates from
         char_index_to_word_index = []
@@ -131,7 +127,6 @@
                 rect.include_rect(text_line.words[word_index].rect)
             return rect
 
-<<<<<<< HEAD
         def remaining_line() -> TextLine:
             if char_index_to_word_index[depths_match.start(1)] != 0:  # group 1 is the whole depth matching
                 return text_line  # the depths found do not start the line
@@ -142,16 +137,10 @@
         if depths_match:
             return (
                 AToBInterval(
-                    DepthColumnEntry.from_string_value(rect_from_group_index(2), depths_match.group(2)),
-                    DepthColumnEntry.from_string_value(rect_from_group_index(3), depths_match.group(3)),
+                    DepthColumnEntry.from_string_value(rect_from_group_index(2), depths_match.group(2), page_number),
+                    DepthColumnEntry.from_string_value(rect_from_group_index(3), depths_match.group(3), page_number),
                 ),
                 remaining_line(),
-=======
-        if match:
-            return AToBInterval(
-                DepthColumnEntry.from_string_value(rect_from_group_index(1), match.group(1), page_number),
-                DepthColumnEntry.from_string_value(rect_from_group_index(2), match.group(2), page_number),
->>>>>>> 94acd970
             )
 
         open_ended_words = matching_params["open_ended_depth_key"]
@@ -161,18 +150,10 @@
         if not require_start_of_string:
             fallback_query = r".*?" + fallback_query
         fallback_regex = re.compile(fallback_query, re.IGNORECASE)
-<<<<<<< HEAD
         depths_match = fallback_regex.search(input_string)
         if depths_match:
             return AToBInterval(
-                DepthColumnEntry.from_string_value(rect_from_group_index(2), depths_match.group(2)), None
+                DepthColumnEntry.from_string_value(rect_from_group_index(2), depths_match.group(2), page_number), None
             ), remaining_line()
-=======
-        match = fallback_regex.search(input_string)
-        if match:
-            return AToBInterval(
-                DepthColumnEntry.from_string_value(rect_from_group_index(1), match.group(1), page_number), None
-            )
->>>>>>> 94acd970
 
         return None, text_line