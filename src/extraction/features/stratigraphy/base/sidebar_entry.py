"""Contains a dataclass for depth column entries, which indicate the measured depth of an interface between layers."""

from __future__ import annotations

import abc
from typing import Generic, TypeVar

import pymupdf

from extraction.features.utils.geometry.geometry_dataclasses import RectWithPage, RectWithPageMixin

ValueT = TypeVar("ValueT")


class SidebarEntry(abc.ABC, Generic[ValueT], RectWithPageMixin):
    """Abstract class for sidebar entries (e.g. DepthColumnEntry or LayerIdentifierEntry)."""

    def __init__(self, value: ValueT, rect: pymupdf.rect, page_number: int):
        self.value = value
        self.rect_with_page = RectWithPage(rect, page_number)


class DepthColumnEntry(SidebarEntry[float]):
    """Represents a depth value extracted from the document.

    DepthColumnEntry are used during the extraction process to hold depth data, which will later be part Intervals
    or Sidebars. Unlike `LayerDepthsEntry`, which is used for visualization after extraction, this class is part
    of the core extraction logic, and is the building block for larger object like Sidebars.
    """

    def __init__(self, value: ValueT, rect: pymupdf.rect, page_number: int, has_decimal_point: bool = False):
        super().__init__(value, rect, page_number)
        self.has_decimal_point = has_decimal_point

    def __repr__(self) -> str:
        return str(self.value)

    @classmethod
    def from_string_value(cls, rect: pymupdf.Rect, string_value: str, page_number: int) -> DepthColumnEntry:
        """Creates a DepthColumnEntry from a string representation of the value.

        Args:
            rect (pymupdf.Rect): The rectangle that defines where the entry was found on the PDF page.
            string_value (str): A string representation of the value.
            page_number (int): The page number.

        Returns:
            DepthColumnEntry: The depth column entry object.
        """
<<<<<<< HEAD
        return cls(rect=rect, value=abs(float(string_value.replace(",", "."))), has_decimal_point="." in string_value)
=======
        return cls(
            rect=rect, value=abs(float(string_value)), page_number=page_number, has_decimal_point="." in string_value
        )
>>>>>>> 94acd970


class LayerIdentifierEntry(SidebarEntry[str]):
    """Class for a layer identifier entry."""

    pass


class SpulprobeEntry(SidebarEntry[float]):
    """Sidebar entry of type Sp. X m, for boreholes with dicrete sampled depths instead of continued intervals."""

    pass<|MERGE_RESOLUTION|>--- conflicted
+++ resolved
@@ -47,13 +47,12 @@
         Returns:
             DepthColumnEntry: The depth column entry object.
         """
-<<<<<<< HEAD
-        return cls(rect=rect, value=abs(float(string_value.replace(",", "."))), has_decimal_point="." in string_value)
-=======
         return cls(
-            rect=rect, value=abs(float(string_value)), page_number=page_number, has_decimal_point="." in string_value
+            rect=rect,
+            value=abs(float(string_value.replace(",", "."))),
+            page_number=page_number,
+            has_decimal_point="." in string_value,
         )
->>>>>>> 94acd970
 
 
 class LayerIdentifierEntry(SidebarEntry[str]):
