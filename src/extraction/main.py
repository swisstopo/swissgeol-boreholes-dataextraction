"""This module contains the main pipeline for the boreholes data extraction."""

import json
import logging
import os
from pathlib import Path

import click
import pymupdf
from dotenv import load_dotenv
from tqdm import tqdm

from extraction import DATAPATH
from extraction.annotations.draw import draw_predictions, plot_strip_logs, plot_tables
from extraction.annotations.plot_utils import plot_lines, save_visualization
from extraction.evaluation.benchmark.score import evaluate_all_predictions
from extraction.features.extract import extract_page
from extraction.features.groundwater.groundwater_extraction import (
    GroundwaterInDocument,
    GroundwaterLevelExtractor,
)
from extraction.features.metadata.borehole_name_extraction import NameInDocument, extract_borehole_names
from extraction.features.metadata.metadata import FileMetadata, MetadataInDocument
from extraction.features.predictions.borehole_predictions import BoreholePredictions
from extraction.features.predictions.file_predictions import FilePredictions
from extraction.features.predictions.overall_file_predictions import OverallFilePredictions
from extraction.features.predictions.predictions import BoreholeListBuilder
from extraction.features.stratigraphy.layer.continuation_detection import merge_boreholes
from extraction.features.stratigraphy.layer.layer import LayersInDocument
from swissgeol_doc_processing.geometry.line_detection import extract_lines
from swissgeol_doc_processing.text.extract_text import extract_text_lines
from swissgeol_doc_processing.text.matching_params_analytics import create_analytics
from swissgeol_doc_processing.utils.file_utils import flatten, read_params
from swissgeol_doc_processing.utils.strip_log_detection import detect_strip_logs
from swissgeol_doc_processing.utils.table_detection import detect_table_structures

load_dotenv()

mlflow_tracking = os.getenv("MLFLOW_TRACKING") == "True"  # Checks whether MLFlow tracking is enabled
if mlflow_tracking:
    import mlflow
    import pygit2

logging.basicConfig(format="%(asctime)s %(levelname)-8s %(message)s", level=logging.INFO, datefmt="%Y-%m-%d %H:%M:%S")
logger = logging.getLogger(__name__)

<<<<<<< HEAD
config_path = "config"
matching_params = read_params("matching_params.yml", config_path)
line_detection_params = read_params("line_detection_params.yml", config_path)
name_detection_params = read_params("name_detection_params.yml", config_path)
table_detection_params = read_params("table_detection_params.yml", config_path)
=======
matching_params = read_params("matching_params.yml")
line_detection_params = read_params("line_detection_params.yml")
striplog_detection_params = read_params("striplog_detection_params.yml")
name_detection_params = read_params("name_detection_params.yml")
>>>>>>> a2b89317


def common_options(f):
    """Decorator to add common options to both commands."""
    f = click.option(
        "-i",
        "--input-directory",
        required=True,
        type=click.Path(exists=True, path_type=Path),
        help="Path to the input directory, or path to a single pdf file.",
    )(f)
    f = click.option(
        "-g",
        "--ground-truth-path",
        type=click.Path(exists=True, path_type=Path),
        help="Path to the ground truth file (optional).",
    )(f)
    f = click.option(
        "-o",
        "--out-directory",
        type=click.Path(path_type=Path),
        default=DATAPATH / "output",
        help="Path to the output directory.",
    )(f)
    f = click.option(
        "-p",
        "--predictions-path",
        type=click.Path(path_type=Path),
        default=DATAPATH / "output" / "predictions.json",
        help="Path to the predictions file.",
    )(f)
    f = click.option(
        "-m",
        "--metadata-path",
        type=click.Path(path_type=Path),
        default=DATAPATH / "output" / "metadata.json",
        help="Path to the metadata file.",
    )(f)
    f = click.option(
        "-s",
        "--skip-draw-predictions",
        is_flag=True,
        default=False,
        help="Whether to skip drawing the predictions on pdf pages. Defaults to False.",
    )(f)
    f = click.option(
        "-l",
        "--draw-lines",
        is_flag=True,
        default=False,
        help="Whether to draw lines on pdf pages. Defaults to False.",
    )(f)
    f = click.option(
        "-t",
        "--draw-tables",
        is_flag=True,
        default=False,
        help="Whether to draw detected table structures on pdf pages. Defaults to False.",
    )(f)
    f = click.option(
        "-sl",
        "--draw-strip-logs",
        is_flag=True,
        default=False,
        help="Whether to draw detected strip log structures on pdf pages. Defaults to False.",
    )(f)
    f = click.option(
        "-c",
        "--csv",
        is_flag=True,
        default=False,
        help="Whether to generate CSV output. Defaults to False.",
    )(f)
    f = click.option(
        "-ma",
        "--matching-analytics",
        is_flag=True,
        default=False,
        help="Whether to enable matching parameters analytics. Defaults to False.",
    )(f)
    return f


@click.command()
@common_options
@click.option(
    "-pa", "--part", type=click.Choice(["all", "metadata"]), default="all", help="The part of the pipeline to run."
)
def click_pipeline(
    input_directory: Path,
    ground_truth_path: Path | None,
    out_directory: Path,
    predictions_path: Path,
    metadata_path: Path,
    skip_draw_predictions: bool = False,
    draw_lines: bool = False,
    draw_tables: bool = False,
    draw_strip_logs: bool = False,
    csv: bool = False,
    matching_analytics: bool = False,
    part: str = "all",
):
    """Run the boreholes data extraction pipeline."""
    start_pipeline(
        input_directory=input_directory,
        ground_truth_path=ground_truth_path,
        out_directory=out_directory,
        predictions_path=predictions_path,
        metadata_path=metadata_path,
        skip_draw_predictions=skip_draw_predictions,
        draw_lines=draw_lines,
        draw_tables=draw_tables,
        draw_strip_logs=draw_strip_logs,
        csv=csv,
        matching_analytics=matching_analytics,
        part=part,
    )


@click.command()
@common_options
def click_pipeline_metadata(
    input_directory: Path,
    ground_truth_path: Path | None,
    out_directory: Path,
    predictions_path: Path,
    metadata_path: Path,
    skip_draw_predictions: bool = False,
    draw_lines: bool = False,
    matching_analytics: bool = False,
):
    """Run only the metadata part of the pipeline."""
    start_pipeline(
        input_directory=input_directory,
        ground_truth_path=ground_truth_path,
        out_directory=out_directory,
        predictions_path=predictions_path,
        metadata_path=metadata_path,
        skip_draw_predictions=skip_draw_predictions,
        draw_lines=draw_lines,
        matching_analytics=matching_analytics,
        part="metadata",
    )


def setup_mlflow_tracking(
    input_directory: Path,
    ground_truth_path: Path,
    out_directory: Path = None,
    predictions_path: Path = None,
    metadata_path: Path = None,
    experiment_name: str = "Boreholes data extraction",
):
    """Set up MLFlow tracking."""
    mlflow.set_experiment(experiment_name)
    mlflow.start_run()
    mlflow.set_tag("input_directory", str(input_directory))
    mlflow.set_tag("ground_truth_path", str(ground_truth_path))
    if out_directory:
        mlflow.set_tag("out_directory", str(out_directory))
    if predictions_path:
        mlflow.set_tag("predictions_path", str(predictions_path))
    if metadata_path:
        mlflow.set_tag("metadata_path", str(metadata_path))
    mlflow.log_params(flatten(line_detection_params))
    mlflow.log_params(flatten(matching_params))

    repo = pygit2.Repository(".")
    commit = repo[repo.head.target]
    mlflow.set_tag("git_branch", repo.head.shorthand)
    mlflow.set_tag("git_commit_message", commit.message)
    mlflow.set_tag("git_commit_sha", commit.id)


def start_pipeline(
    input_directory: Path,
    ground_truth_path: Path,
    out_directory: Path,
    predictions_path: Path,
    metadata_path: Path,
    skip_draw_predictions: bool = False,
    draw_lines: bool = False,
    draw_tables: bool = False,
    draw_strip_logs: bool = False,
    csv: bool = False,
    matching_analytics: bool = False,
    part: str = "all",
):
    """Run the boreholes data extraction pipeline.

    The pipeline will extract material description of all found layers and assign them to the corresponding
    depth intervals. The input directory should contain pdf files with boreholes data. The algorithm can deal
    with borehole profiles of multiple pages.

    Note: This function is used to be called from the label-studio backend, whereas the click_pipeline function
    is called from the CLI.

    Args:
        input_directory (Path): The directory containing the pdf files. Can also be the path to a single pdf file.
        ground_truth_path (Path | None): The path to the ground truth file json file.
        out_directory (Path): The directory to store the evaluation results.
        predictions_path (Path): The path to the predictions file.
        skip_draw_predictions (bool, optional): Whether to skip drawing predictions on pdf pages. Defaults to False.
        draw_lines (bool, optional): Whether to draw lines on pdf pages. Defaults to False.
        draw_tables (bool, optional): Whether to draw detected table structures on pdf pages. Defaults to False.
        draw_strip_logs (bool, optional): Whether to draw detected strip log structures on pages. Defaults to False.
        metadata_path (Path): The path to the metadata file.
        csv (bool): Whether to generate a CSV output. Defaults to False.
        matching_analytics (bool): Whether to enable matching parameters analytics. Defaults to False.
        part (str, optional): The part of the pipeline to run. Defaults to "all".
    """  # noqa: D301
    # Initialize analytics if enabled
    analytics = create_analytics(config_path) if matching_analytics else None

    if mlflow_tracking:
        setup_mlflow_tracking(input_directory, ground_truth_path, out_directory, predictions_path, metadata_path)

    temp_directory = DATAPATH / "_temp"  # temporary directory to dump files for mlflow artifact logging
    temp_directory.mkdir(parents=True, exist_ok=True)

    if skip_draw_predictions:
        draw_directory = None
    else:
        # check if directories exist and create them when necessary
        draw_directory = out_directory / "draw"
        draw_directory.mkdir(parents=True, exist_ok=True)

    if csv:
        csv_dir = out_directory / "csv"
        csv_dir.mkdir(parents=True, exist_ok=True)

    # if a file is specified instead of an input directory, copy the file to a temporary directory and work with that.
    if input_directory.is_file():
        root = input_directory.parent
        files = [input_directory.name]
    else:
        root = input_directory
        _, _, files = next(os.walk(input_directory))

    # process the individual pdf files
    predictions = OverallFilePredictions()

    for filename in tqdm(files, desc="Processing files", unit="file"):
        if not filename.endswith(".pdf"):
            logger.warning(f"{filename} does not end with .pdf and is not treated.")
            continue

        in_path = os.path.join(root, filename)
        logger.info("Processing file: %s", in_path)

        with pymupdf.Document(in_path) as doc:
            # Extract metadata
            file_metadata = FileMetadata.from_document(doc, matching_params)
            metadata = MetadataInDocument.from_document(doc, file_metadata.language, matching_params)

            # Save the predictions to the overall predictions object, initialize common variables
            all_groundwater_entries = GroundwaterInDocument([], filename)
            all_name_entries = NameInDocument([], filename)
            boreholes_per_page = []

            if part != "all":
                continue
            # Extract the layers
            for page_index, page in enumerate(doc):
                page_number = page_index + 1
                logger.info("Processing page %s", page_number)

                text_lines = extract_text_lines(page)
                geometric_lines = extract_lines(page, line_detection_params)
                name_entries = extract_borehole_names(text_lines, name_detection_params)
                all_name_entries.name_feature_list.extend(name_entries)

                # Detect table structures on the page
                table_structures = detect_table_structures(
                    page_index, doc, geometric_lines, text_lines, table_detection_params
                )

                # Detect strip logs on the page
<<<<<<< HEAD
                strip_logs = detect_strip_logs(
                    page, geometric_lines, text_lines, line_detection_params, table_detection_params
                )
=======
                strip_logs = detect_strip_logs(page, text_lines, striplog_detection_params)
>>>>>>> a2b89317

                # extract the statigraphy
                page_layers = extract_page(
                    text_lines,
                    geometric_lines,
                    table_structures,
                    strip_logs,
                    file_metadata.language,
                    page_index,
                    doc,
                    line_detection_params,
                    analytics,
                    **matching_params,
                )
                boreholes_per_page.append(page_layers)

                # Extract the groundwater levels
                groundwater_extractor = GroundwaterLevelExtractor(file_metadata.language, matching_params)
                groundwater_entries = groundwater_extractor.extract_groundwater(
                    page_number=page_number,
                    text_lines=text_lines,
                    geometric_lines=geometric_lines,
                    extracted_boreholes=page_layers,
                )
                all_groundwater_entries.groundwater_feature_list.extend(groundwater_entries)

                # Draw table structures if requested
                if draw_tables:
                    img = plot_tables(page, table_structures, page_index)
                    save_visualization(img, filename, page.number + 1, "tables", draw_directory, mlflow_tracking)

                # Draw strip logs if requested
                if draw_strip_logs:
                    img = plot_strip_logs(page, strip_logs, page_index)
                    save_visualization(img, filename, page.number + 1, "strip_logs", draw_directory, mlflow_tracking)

                if draw_lines:  # could be changed to if draw_lines and mlflow_tracking:
                    if not mlflow_tracking:
                        logger.warning("MLFlow tracking is not enabled. MLFLow is required to store the images.")
                    else:
                        img = plot_lines(
                            page,
                            geometric_lines,
                            scale_factor=line_detection_params["pdf_scale_factor"],
                        )
                        mlflow.log_image(img, f"pages/{filename}_page_{page.number + 1}_lines.png")

            layers_with_bb_in_document = LayersInDocument(
                merge_boreholes(boreholes_per_page, matching_params), filename
            )

            # create list of BoreholePrediction objects with all the separate lists
            borehole_predictions_list: list[BoreholePredictions] = BoreholeListBuilder(
                layers_with_bb_in_document=layers_with_bb_in_document,
                file_name=filename,
                groundwater_in_doc=all_groundwater_entries,
                names_in_doc=all_name_entries,
                elevations_list=metadata.elevations,
                coordinates_list=metadata.coordinates,
            ).build()
            # now that the matching is done, duplicated groundwater can be removed and depths info can be set
            for borehole in borehole_predictions_list:
                borehole.filter_groundwater_entries()

            # Add file predictions
            predictions.add_file_predictions(FilePredictions(borehole_predictions_list, file_metadata, filename))

            # Add layers to a csv file
            if csv:
                base_path = csv_dir / Path(filename).stem

                for index, borehole in enumerate(borehole_predictions_list):
                    csv_path = f"{base_path}_{index}.csv" if len(borehole_predictions_list) > 1 else f"{base_path}.csv"
                    logger.info("Writing CSV predictions to %s", csv_path)
                    with open(csv_path, "w", encoding="utf8", newline="") as file:
                        file.write(borehole.to_csv())

                    if mlflow_tracking:
                        mlflow.log_artifact(csv_path, "csv")

    logger.info("Metadata written to %s", metadata_path)
    with open(metadata_path, "w", encoding="utf8") as file:
        json.dump(predictions.get_metadata_as_dict(), file, ensure_ascii=False)

    if part == "all":
        logger.info("Writing predictions to JSON file %s", predictions_path)
        with open(predictions_path, "w", encoding="utf8") as file:
            json.dump(predictions.to_json(), file, ensure_ascii=False)

    evaluate_all_predictions(
        predictions=predictions, ground_truth_path=ground_truth_path, temp_directory=temp_directory
    )

    if input_directory and draw_directory:
        draw_predictions(predictions, input_directory, draw_directory)

    # Finalize analytics if enabled
    if matching_analytics:
        analytics_output_path = out_directory / "matching_params_analytics.json"
        analytics.save_analytics(analytics_output_path)
        logger.info(f"Matching parameters analytics saved to {analytics_output_path}")


if __name__ == "__main__":
    click_pipeline()<|MERGE_RESOLUTION|>--- conflicted
+++ resolved
@@ -44,18 +44,12 @@
 logging.basicConfig(format="%(asctime)s %(levelname)-8s %(message)s", level=logging.INFO, datefmt="%Y-%m-%d %H:%M:%S")
 logger = logging.getLogger(__name__)
 
-<<<<<<< HEAD
 config_path = "config"
 matching_params = read_params("matching_params.yml", config_path)
 line_detection_params = read_params("line_detection_params.yml", config_path)
 name_detection_params = read_params("name_detection_params.yml", config_path)
 table_detection_params = read_params("table_detection_params.yml", config_path)
-=======
-matching_params = read_params("matching_params.yml")
-line_detection_params = read_params("line_detection_params.yml")
-striplog_detection_params = read_params("striplog_detection_params.yml")
-name_detection_params = read_params("name_detection_params.yml")
->>>>>>> a2b89317
+striplog_detection_params = read_params("striplog_detection_params.yml", config_path)
 
 
 def common_options(f):
@@ -334,13 +328,7 @@
                 )
 
                 # Detect strip logs on the page
-<<<<<<< HEAD
-                strip_logs = detect_strip_logs(
-                    page, geometric_lines, text_lines, line_detection_params, table_detection_params
-                )
-=======
                 strip_logs = detect_strip_logs(page, text_lines, striplog_detection_params)
->>>>>>> a2b89317
 
                 # extract the statigraphy
                 page_layers = extract_page(
