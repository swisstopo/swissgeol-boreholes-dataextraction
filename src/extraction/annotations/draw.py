--- conflicted
+++ resolved
@@ -94,22 +94,10 @@
                         draw_depth_columns_and_material_rect(
                             shape,
                             page.derotation_matrix,
-<<<<<<< HEAD
                             [bboxes for bboxes in bounding_boxes if bboxes.page == page_number],
                         )
-                        draw_material_descriptions(
-                            shape,
-                            page.derotation_matrix,
-                            [layer for layer in bh_layers.layers if page_number in layer.material_description.pages],
-                            page_number,
-=======
-                            page_bounding_boxes,
->>>>>>> 2922ffa5
-                        )
                         layers = [
-                            layer
-                            for layer in bh_layers.layers
-                            if layer.material_description.page_number == page_number
+                            layer for layer in bh_layers.layers if page_number in layer.material_description.pages
                         ]
                         for index, layer in enumerate(layers):
                             draw_layer(
@@ -120,6 +108,7 @@
                                     bboxes.sidebar_bbox.rect for bboxes in page_bounding_boxes if bboxes.sidebar_bbox
                                 ],
                                 index=index,
+                                page_number=page_number,
                             )
 
                     shape.commit()  # Commit all the drawing operations to the page
@@ -167,35 +156,6 @@
         )
 
 
-<<<<<<< HEAD
-def draw_material_descriptions(
-    shape: pymupdf.Shape, derotation_matrix: pymupdf.Matrix, layers: list[Layer], page_number: int
-) -> None:
-    """Draw information about material descriptions on a pdf page.
-
-    In particular, this function:
-        - draws rectangles around the material description text blocks,
-        - draws lines connecting the material description text blocks to the depth intervals,
-        - colors the lines of the material description text blocks based on whether they were correctly identified.
-
-    Args:
-        shape (pymupdf.Shape): The shape object for drawing.
-        derotation_matrix (pymupdf.Matrix): The derotation matrix of the page.
-        layers (LayerPrediction): The predictions for the page.
-        page_number (int): The page number.
-    """
-    for index, layer in enumerate(layers):
-        rect = layer.material_description.rect_for_page(page_number)
-        if rect is not None:
-            shape.draw_rect(
-                pymupdf.Rect(rect) * derotation_matrix,
-            )
-            shape.finish(color=pymupdf.utils.getColor("orange"))
-        draw_layer(shape=shape, derotation_matrix=derotation_matrix, layer=layer, index=index, page_number=page_number)
-
-
-=======
->>>>>>> 2922ffa5
 def draw_depth_columns_and_material_rect(
     shape: pymupdf.Shape, derotation_matrix: pymupdf.Matrix, bounding_boxes: list[PageBoundingBoxes]
 ):
@@ -229,17 +189,14 @@
         shape.finish(color=pymupdf.utils.getColor("red"))
 
 
-<<<<<<< HEAD
-def draw_layer(shape: pymupdf.Shape, derotation_matrix: pymupdf.Matrix, layer: Layer, index: int, page_number: int):
-=======
 def draw_layer(
     shape: pymupdf.Shape,
     derotation_matrix: pymupdf.Matrix,
     layer: Layer,
     sidebar_rects: list[pymupdf.Rect],
     index: int,
+    page_number: int,
 ):
->>>>>>> 2922ffa5
     """Draw layers on a pdf page.
 
     In particular, this function:
@@ -288,11 +245,7 @@
             if layer.depths.end:
                 depths_rect.include_rect(layer.depths.end.rect)
 
-<<<<<<< HEAD
-            if not mat_descr_rect.contains(depths_rect):
-=======
             if any(sidebar_rect.contains(depths_rect) for sidebar_rect in sidebar_rects):
->>>>>>> 2922ffa5
                 # Depths are separate from the material description: draw a line connecting them
                 line_anchor = layer.depths.get_line_anchor(page_number)
                 if line_anchor:
