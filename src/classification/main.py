--- conflicted
+++ resolved
@@ -66,14 +66,10 @@
     for class_, count in get_data_class_count(layer_descriptions).items():
         mlflow.log_param(f"class_{class_}_count", count)
 
-<<<<<<< HEAD
     # Log the classification systems used
     mlflow.log_param("classification_systems", get_classification_systems(layer_descriptions))
 
-    # Log classifier name and id if anthropic model used
-=======
     # Log classifier name
->>>>>>> ce1f13d8
     mlflow.log_param("classifier_type", classifier.__class__.__name__)
     if isinstance(classifier, BertClassifier) and os.path.isdir(classifier.model_path):
         mlflow.log_param("model_name", "/".join(classifier.model_path.parts[-2:]))
