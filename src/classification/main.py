--- conflicted
+++ resolved
@@ -199,18 +199,9 @@
         model_path (Path): Path to the trained model.
         classification_system (str): The classification system used to classify the data.
     """
-<<<<<<< HEAD
-    if classification_system == "lithology" and classifier_type not in ["dummy", "bert", "bedrock"]:
+    if classification_system == "lithology" and classifier_type != "dummy":
         raise NotImplementedError(
-            "Currently, only the dummy, bedrock and bert classifier are supported with classification system "
-            "'lithology'."
-=======
-    classifier_type = classifier_type.lower()
-    classification_system = classification_system.lower()
-    if classification_system == "lithology" and classifier_type not in ["dummy", "bedrock"]:
-        raise NotImplementedError(
-            "Currently, only the dummy and bedrock classifier are supported with classification system 'lithology'."
->>>>>>> 4111d0da
+            "Currently, only the dummy classifier is supported with classification system 'lithology'."
         )
 
     if mlflow_tracking:
