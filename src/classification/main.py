"""This module contains the main pipeline for the classification of the layer's soil descriptions."""

import logging
import os
from pathlib import Path

import click
from dotenv import load_dotenv
from utils.file_utils import read_params

from classification import DATAPATH
from classification.classifiers.aws_bedrock_classifier import AWSBedrockClassifier
from classification.classifiers.baseline_classifier import BaselineClassifier
from classification.classifiers.bert_classifier import BertClassifier
from classification.classifiers.classifier_protocol import Classifier
from classification.classifiers.dummy_classifier import DummyClassifier
from classification.evaluation.evaluate import evaluate
from classification.utils.data_loader import LayerInformations, load_data
from classification.utils.data_utils import (
    get_data_class_count,
    get_data_language_count,
    write_per_language_per_class_predictions,
    write_predictions,
)

load_dotenv()
classification_params = read_params("classification_params.yml")

mlflow_tracking = os.getenv("MLFLOW_TRACKING") == "True"  # Checks whether MLFlow tracking is enabled
if mlflow_tracking:
    import mlflow

logging.basicConfig(format="%(asctime)s %(levelname)-8s %(message)s", level=logging.INFO, datefmt="%Y-%m-%d %H:%M:%S")
logger = logging.getLogger(__name__)


def setup_mlflow_tracking(
    file_path: Path,
    out_directory: Path,
    file_subset_directory: Path,
    experiment_name: str = "Layer descriptions classification",
):
    """Set up MLFlow tracking."""
    if mlflow.active_run():
        mlflow.end_run()  # Ensure the previous run is closed
    mlflow.set_experiment(experiment_name)
    mlflow.start_run()
    mlflow.set_tag("json file_path", str(file_path))
    mlflow.set_tag("out_directory", str(out_directory))
    mlflow.set_tag("file_subset_directory", str(file_subset_directory))


def log_ml_flow_infos(
    file_path: Path,
    out_directory: Path,
    layer_descriptions: list[LayerInformations],
    classifier: Classifier,
    classification_system: str,
):
    """Logs informations to mlflow, such as the number of sample, laguage distribution, classifier type and data."""
    # Log dataset statistics
    mlflow.log_param("dataset_size", len(layer_descriptions))

    # Log language distribution
    for language, count in get_data_language_count(layer_descriptions).items():
        mlflow.log_param(f"language_{language}_count", count)

    # Log class distribution
    for class_, count in get_data_class_count(layer_descriptions).items():
        mlflow.log_param(f"class_{class_}_count", count)

    # Log the classification systems used
    mlflow.log_param("classification_systems", classification_system)

    # Log classifier name
    mlflow.log_param("classifier_type", classifier.__class__.__name__)
    if isinstance(classifier, BertClassifier) and os.path.isdir(classifier.model_path):
        mlflow.log_param("model_name", "/".join(classifier.model_path.parts[-2:]))

    # Log model and id, prompt and parameter versions if anthropic model used
    if isinstance(classifier, AWSBedrockClassifier):
        mlflow.log_param("anthropic_model_id", os.environ.get("ANTHROPIC_MODEL_ID"))
        mlflow.log_param("anthropic_prompt_version", classifier.prompt_version)
        mlflow.log_param("anthropic_class_pattern_version", classifier.pattern_version)
        mlflow.log_param("anthropic_reasoning_mode", classifier.reasoning_mode)

    # Log input data and output predictions
    mlflow.log_artifact(str(file_path), "input_data")
    mlflow.log_artifact(f"{out_directory}/class_predictions.json", "predictions_json")

    # log output prediction artifacts detailed for each class
    pred_dir = os.path.join(out_directory, "predictions_per_class")
    for language in ["global", *classification_params["supported_language"]]:
        overview_path = os.path.join(pred_dir, language, "overview.csv")
        mlflow.log_artifact(overview_path, f"predictions_per_class_json/{language}")
        for first_key in ["ground_truth", "prediction"]:
            language_first_key_dir = os.path.join(pred_dir, language, f"group_by_{first_key}")
            artifact_directory = f"predictions_per_class_json/{language}/group_by_{first_key}"
            for file in os.listdir(language_first_key_dir):
                file_path = os.path.join(language_first_key_dir, file)
                mlflow.log_artifact(file_path, artifact_directory)


def common_options(f):
    """Decorator to add common options to commands."""
    f = click.option(
        "-f",
        "--file-path",
        required=True,
        type=click.Path(exists=True, path_type=Path),
        help="Path to the json file.",
    )(f)
    f = click.option(
        "-o",
        "--out-directory",
        type=click.Path(path_type=Path),
        default=DATAPATH / "output_description_classification",
        help="Path to the output directory.",
    )(f)
    f = click.option(
        "-ob",
        "--out-directory-bedrock",
        type=click.Path(path_type=Path),
        default=DATAPATH / "output_description_classification_bedrock",
        help="Path to the output directory for bedrock files.",
    )(f)
    f = click.option(
        "-s",
        "--file-subset-directory",
        type=click.Path(path_type=Path),
        default=None,
        help="Path to the directory containing subset files (e.g. data/geoquat/validation)."
        " If not provided, the full JSON file is used.",
    )(f)
    f = click.option(
        "-c",
        "--classifier-type",
        type=click.Choice(["dummy", "baseline", "bert", "bedrock"], case_sensitive=False),
        default="dummy",
        help="Classifier to use for description classification. Choose from 'dummy', 'baseline', 'bert' or 'bedrock'.",
    )(f)
    f = click.option(
        "-p",
        "--model-path",
        type=click.Path(path_type=Path),
        default=None,
        help="Path to the local trained model.",
    )(f)
    f = click.option(
        "-cs",
        "--classification-system",
        type=click.Choice(["uscs", "lithology"], case_sensitive=False),
        default="uscs",
        help="The classification system used to classify the data.",
    )(f)
    return f


@click.command()
@common_options
def click_pipeline(
    file_path: Path,
    out_directory: Path,
    out_directory_bedrock: Path,
    file_subset_directory: Path,
    classifier_type: str,
    model_path: Path,
    classification_system: str,
):
    """Run the description classification pipeline."""
    main(
        file_path,
        out_directory,
        out_directory_bedrock,
        file_subset_directory,
        classifier_type,
        model_path,
        classification_system,
    )


def main(
    file_path: Path,
    out_directory: Path,
    out_directory_bedrock: Path,
    file_subset_directory: Path,
    classifier_type: str,
    model_path: Path,
    classification_system: str,
):
    """Main pipeline to classify the layer's soil descriptions.

    Args:
        file_path (Path): Path to the ground truth json file.
        out_directory (Path): Path to output directory
        out_directory_bedrock (Path): Path to output directory for bedrock API files
        file_subset_directory (Path): Path to the directory containing the file whose names are used.
        classifier_type (str): The classifier type to use.
        model_path (Path): Path to the trained model.
        classification_system (str): The classification system used to classify the data.
    """
<<<<<<< HEAD
    classifier_type = classifier_type.lower()
    classification_system = classification_system.lower()
=======
    if classification_system == "lithology" and classifier_type not in ["dummy", "bedrock", "bert"]:
        raise NotImplementedError(
            "Currently, only the dummy, bedrock and bert classifiers are supported with classification system "
            "'lithology'."
        )
>>>>>>> b917d2a0

    if mlflow_tracking:
        setup_mlflow_tracking(file_path, out_directory, file_subset_directory)

    logger.info(f"Loading data from {file_path}")
    layer_descriptions = load_data(file_path, file_subset_directory, classification_system)

    if model_path is not None and classifier_type != "bert":
        logger.warning("Model path is only used with classifier 'bert'.")
    if classifier_type == "dummy":
        classifier = DummyClassifier()
    elif classifier_type == "baseline":
        classifier = BaselineClassifier(classification_system)
    elif classifier_type == "bert":
        classifier = BertClassifier(model_path, classification_system)
    elif classifier_type == "bedrock":
        classifier = AWSBedrockClassifier(
            out_directory_bedrock, classification_system, max_concurrent_calls=1, api_call_delay=0.0
        )

    # classify
    logger.info(
        f"Classifying layer description into {classification_system} classes with {classifier.__class__.__name__}"
    )
    classifier.classify(layer_descriptions)

    logger.info("Evaluating predictions")
    classification_metrics = evaluate(layer_descriptions)
    logger.info(f"classification metrics: {classification_metrics.to_json()}")
    logger.debug(f"classification metrics per class: {classification_metrics.to_json_per_class()}")

    write_predictions(layer_descriptions, out_directory)
    write_per_language_per_class_predictions(layer_descriptions, classification_metrics, out_directory)

    if mlflow_tracking:
        log_ml_flow_infos(file_path, out_directory, layer_descriptions, classifier, classification_system)

    if mlflow_tracking:
        mlflow.end_run()


if __name__ == "__main__":
    # launch with: python -m src.description_classification.main -f data/geoquat_ground_truth.json
    # or with: boreholes-classify-descriptions  -f data/geoquat_ground_truth.json -s data/geoquat/validation\
    # -c bert -p models/your_best_model_checkpoint_folder
    click_pipeline()<|MERGE_RESOLUTION|>--- conflicted
+++ resolved
@@ -199,16 +199,8 @@
         model_path (Path): Path to the trained model.
         classification_system (str): The classification system used to classify the data.
     """
-<<<<<<< HEAD
     classifier_type = classifier_type.lower()
     classification_system = classification_system.lower()
-=======
-    if classification_system == "lithology" and classifier_type not in ["dummy", "bedrock", "bert"]:
-        raise NotImplementedError(
-            "Currently, only the dummy, bedrock and bert classifiers are supported with classification system "
-            "'lithology'."
-        )
->>>>>>> b917d2a0
 
     if mlflow_tracking:
         setup_mlflow_tracking(file_path, out_directory, file_subset_directory)
