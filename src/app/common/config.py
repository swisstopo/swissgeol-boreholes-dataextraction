--- conflicted
+++ resolved
@@ -43,11 +43,8 @@
     ###########################################################
     aws_access_key_id: str | None = os.environ.get("AWS_ACCESS_KEY_ID")
     aws_secret_access_key: str | None = os.environ.get("AWS_SECRET_ACCESS_KEY")
-<<<<<<< HEAD
     aws_endpoint: str | None = get_aws_endpoint()
-=======
     aws_endpoint: str | None = os.getenv("AWS_ENDPOINT")
->>>>>>> 9a6b8907
 
 
 config = Config()