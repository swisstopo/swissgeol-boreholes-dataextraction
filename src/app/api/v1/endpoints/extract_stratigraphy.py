--- conflicted
+++ resolved
@@ -60,11 +60,7 @@
         table_structures = detect_table_structures(page_index, document, long_or_horizontal_lines, text_lines)
 
         # Detect strip logs on the page
-<<<<<<< HEAD
-        strip_logs = detect_strip_logs(page, long_or_horizontal_lines, line_detection_params, text_lines)
-=======
         strip_logs = detect_strip_logs(page, text_lines, striplog_detection_params)
->>>>>>> a2b89317
 
         boreholes_per_page.append(
             extract_page(
