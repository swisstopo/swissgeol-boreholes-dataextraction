--- conflicted
+++ resolved
@@ -63,33 +63,19 @@
         # Detect strip logs on the page
         strip_logs = detect_strip_logs(page, geometric_lines, line_detection_params, text_lines)
 
-<<<<<<< HEAD
-        page_layers = extract_page(
-            layers_with_bb_in_document,
-            text_lines,
-            geometric_lines,
-            structure_lines,
-            table_structures,
-            strip_logs,
-            language,
-            page_index,
-            document,
-            None,
-            **matching_params,
-=======
         boreholes_per_page.append(
             extract_page(
                 text_lines,
                 geometric_lines,
                 structure_lines,
                 table_structures,
+                strip_logs,
                 language,
                 page_index,
                 document,
                 None,
                 **matching_params,
             )
->>>>>>> 4df88421
         )
 
     layers_with_bb_in_document = LayersInDocument(merge_boreholes(boreholes_per_page), filename)
