# Boreholes Data Extraction

Boreholes Data Extraction is a pipeline to extract structured data from borehole profiles in PDF files. Extracted properties (currently coordinates, depths and associated material descriptions) are returned in JSON format, and (optionally) visualized as PNG images. This project was initiated by the Swiss Federal Office of Topography [swisstopo](https://www.swisstopo.admin.ch/), and is developed with support from [Visium](https://www.visium.ch/).

## Motivation

The Federal Office of Topography swisstopo is Switzerland's geoinformation centre. The Swiss Geological Survey at swisstopo is the federal competence centre for the collection, analysis, storage, and provision of geological data of national interest. 

Data from boreholes is an essential source for our knowledge about the subsurface. In order to manage and publish borehole data of national interest, swisstopo has developed the application boreholes.swissgeol.ch (currently for internal use only), part of the [swissgeol.ch](https://swissgeol.ch) platform. As of August 2024, over 30.000 boreholes are registered in the application database, a number that is rapidly increasing thanks to an improved data exchange with cantonal offices, other government agencies and federal corporations such as the Swiss Federal Railways SBB. In the coming years, the number of boreholes in the database is expected to keep increasing to a multiple of the current size. Data is being added from both boreholes that were recently constructed and documented, as well as from older boreholes that were until now only documented in separate databases or in analogue archives. Data from older boreholes can still be very relevant, as geology only changes very slowly, and newer data is often unavailable (and expensive to collect).

In order to use the collected borehole data efficiently, it is critical that both metadata as well as geological information is digitally stored in a structured database. However, the relevant data for most boreholes that are received by swisstopo, is contained in PDF-files that lack a standardized structure. Older data is often only available in the form of a scanned image, obtained from a printed document or from a microfiche. Manually entering all the relevant data from these various sources into a structured database is not feasible, given the large amount of boreholes and the continuous influx of new data.

Therefore, the goal of this project is to automate the extraction of structured data from borehole profiles as much as possible. As far as swisstopo is concerned, the use case is to integrate the data extraction pipeline with the application boreholes.swissgeol.ch ([GitHub](https://github.com/swisstopo/swissgeol-boreholes-suite)), where a user interface for efficient quality control of the automatically extracted data will also be implemented.

All code and documentation is published in this GitHub repository as open source software. All other persons, companies or agencies who manage borehole data of their own, are welcome to use the data extraction pipeline on their own data and to contribute to the project with their own improvements/additions.

### Extracted properties

Below is a list of the most relevant properties for the extraction of structure data from borehole profiles, using the following styles:

- Properties that can already be automatically extracted by the current pipeline implementation are in **bold**.
- Properties for which the implementation of automatic extraction is actively being worked on, are in _italics_.
- Properties that are likely to be added to the data extraction pipeline in the future, but are not under active development yet, are in regular font.

#### Most relevant borehole properties

* Metadata
  * **Coordinates**
  * _Date_
  * _Drilling method_
* Lithology / stratigraphy
  * **Depths** (upper and lower bound of each layer)
  * **Material descriptions** (as plain text)
  * USCS classification, color, consistency, plasticity...
  * Geological interpretations
* Other
  * _Hydrogeology (ground water levels)_
  * Instrumentation
  * Casing
  * Borehole geometry
  * ...


### Related work

Existing work related to this project is mostly focussed on the extraction and classification of specific properties from textual geological descriptions. Notable examples include [GEOBERTje](https://www.arxiv.org/abs/2407.10991) (Belgium), [geo-ner-model](https://github.com/BritishGeologicalSurvey/geo-ner-model) (UK), [GeoVec](https://www.sciencedirect.com/science/article/pii/S0098300419306533) und [dh2loop](https://github.com/Loop3D/dh2loop) (Australia). The scope of this project is considerable wider, in particular regarding the goal of understanding borehole profiles in various languages and with an unknown layout, where the document structure first needs to be understood, before the relevant text fragments can be identified and extracted.

The automatic data extraction pipeline can be considered to belong to the field of [automatic/intelligent document processing](https://en.wikipedia.org/wiki/Document_processing). As such, it involves a combination of methods from multiple fields in data science and machine learning, in particular computer vision (e.g. object detection, line detection) and natural language processing (large language models, named entity recognition). Some of these have already been implemented (e.g. the [Line Segment Detector](https://docs.opencv.org/3.4/db/d73/classcv_1_1LineSegmentDetector.html) algorithm), others are planned as future work.

### Limitations

#### Project Status
The project is under active development and there is no release to this date. The quality/accuracy of the results may vary strongly depending on the documents that are used as input.

#### Requirements on the input PDFs
The input PDF files must contain digital text content. For PDF files that are not _digitally-born_ (e.g. scanned documents), this means that OCR must be performed, and the OCR results stored in the PDF file, before using the file as an input for this data extraction pipeline. The quality of the extracted data is dependent on the quality of the OCR. At swisstopo, we use the [AWS Textract](https://aws.amazon.com/textract/) service together with our own code from the [swissgeol-ocr](https://github.com/swisstopo/swissgeol-ocr) repository for this purpose.

#### Test Regions and Languages
The pipeline has been optimized for and tested on boreholes profiles from Switzerland that have been written in German or (to a more limited extent) in French.

#### Coordinates
With regard to the extraction of coordinates, the [Swiss coordinate systems](https://de.wikipedia.org/wiki/Schweizer_Landeskoordinaten) LV95 as well as the older LV03 are supported ([visualization of the differences](https://opendata.swiss/de/dataset/bezugsrahmenwechsel-lv03-lv95-koordinatenanderung-lv03-lv95)).

#### Groundwater
With the current version of the code, groundwater can only be found at depth smaller than 200 meters. This threshold is defined in `src/stratigraphy/groundwater/groundwater_extraction.py` by the constant `MAX_DEPTH`. 

The groundwater is extracted in two main ways from the borehole documents. The first one aims to match a groundwater-related keyword in the text extracted from the document (e.g., groundwater, groundwater-level). The second technique focuses on extracting the groundwater-related illustration from the document by using template matching. The matching of the groundwater illustration is disabled by default as it significantly increases the runtime of the data extraction pipeline. You can control the activation of this feature by using the `IS_SEARCHING_GROUNDWATER_ILLUSTRATION` environment variable.

Add the following line to the `.env` document to turn on the groundwater detection:

```
IS_SEARCHING_GROUNDWATER_ILLUSTRATION="True"
```

The extraction of groundwater relies on the `scikit-image` library. This library is part of the optional dependencies of this project as part of the `groundwater_illustration_matching` dependencies in the `pyproject.toml` file. If you wish to use the template matching algorithm to determine the groundwater elevation, depth, and date, please install this dependency before running the code. 

## Main contributors

* Stijn Vermeeren [@stijnvermeeren-swisstopo](https://www.github.com/stijnvermeeren-swisstopo) (swisstopo) - Project Lead
* David Cleres [@dcleres](https://www.github.com/dcleres) (Visium)
* Renato Durrer [@redur](https://www.github.com/redur) (Visium)

## License

The source code of this project is open source software, licensed under the [MIT License](LICENSE). Certain libraries in the project dependencies might be distributed under more restrictive open source licences. Most notably, [PyMuPDF](https://pymupdf.readthedocs.io/en/latest/about.html#license-and-copyright) is available under either the AGPL license or a commercial license. These more restrictive licenses would apply when distributing this project in a single package together with its dependencies.

## Installation
We use pip to manage the packages dependencies. We recommend using a virtual environment within which to install all dependencies.

The below commands will install the package for you (assuming you have successfully cloned the repository):
```bash
python -m venv env
source env/bin/activate
pip install -e '.[all]'
```

Alternatively you can replace the `pip install -e '.[all]'` command with `pip install git+https://github.com/swisstopo/swissgeol-boreholes-dataextraction.git` in production scenarios.

Adding pip packages can be done by editing the `pyproject.toml` of the project and adding the required package.

## Run data extraction
To execute the data extraction pipeline, follow these steps:

1. **Activate the virtual environment**

Activate your virtual environment. On unix systems this is

``` bash
source env/bin/activate
```

2. **Download the borehole profiles, optional**

Use `boreholes-download-profiles` to download the files to be processed from an AWS S3 storage. In order to do so, you need to authenticate with aws first. We recommend to use the aws CLI for that purpose. This step is optional, you can continue with step 3 on your own set of borehole profiles.

3. **Run the extraction script**

The main script for the extraction pipeline is located at `src/stratigraphy/main.py`. A cli command is created to run this script.

Run `boreholes-extract-all` to run the main extraction script. You need to specify the input directory or a single PDF file using the `-i` or `--input-directory` flag. 
The script will source all PDFs from the specified directory and create PNG files in the `data/output/draw` directory.

Use `boreholes-extract-all --help` to see all options for the extraction script.

4. **Check the results**

Once the script has finished running, you can check the results in the `data/output/draw` directory. The result is a `predictions.json` file as well as a png file for each page of each PDF in the specified input directory.

### Output Structure
The `predictions.json` file contains the results of a data extraction process from PDF files. Each key in the JSON object is the name of a PDF file, and the value is a list of extracted items in a dictionary like object. The extracted items for now are the material descriptions in their correct order (given by their depths).

Example: predictions.json
```json
{
    "685256002-bp.pdf": {  # file name
        "language": "de",
        "metadata": {
            "coordinates": null
        },
        "layers": [  # a layer corresponds to a material layer in the borehole profile
            {
                "material_description": {  # all information about the complete description of the material of the layer
                    "text": "grauer, siltig-sandiger Kies (Auffullung)",
                    "rect": [
                        232.78799438476562,
                        130.18496704101562,
                        525.6640014648438,
                        153.54295349121094
                    ],
                    "lines": [
                        {
                            "text": "grauer, siltig-sandiger Kies (Auffullung)",
                            "rect": [
                                232.78799438476562,
                                130.18496704101562,
                                525.6640014648438,
                                153.54295349121094
                            ],
                            "page": 1
                        }
                    ],
                    "page": 1
                },
                "depth_interval": {  # information about the depth of the layer
                    "start": null,
                    "end": {
                        "value": 0.4,
                        "rect": [
                            125.25399780273438,
                            140.2349853515625,
                            146.10398864746094,
                            160.84498596191406
                        ],
                        "page": 1
                    }
                }
            },
            ...
        ],
        "depths_materials_column_pairs": [  # information about where on the pdf the information for material description as well as depths are taken.
            {
                "depth_column": {
                    "rect": [
                        119.05999755859375,
                        140.2349853515625,
                        146.8470001220703,
                        1014.4009399414062
                    ],
                    "entries": [
                        {
                            "value": 0.4,
                            "rect": [
                                125.25399780273438,
                                140.2349853515625,
                                146.10398864746094,
                                160.84498596191406
                            ],
                            "page": 1
                        },
                        {
                            "value": 0.6,
                            "rect": [
                                125.21800231933594,
                                153.8349609375,
                                146.0679931640625,
                                174.44496154785156
                            ],
                            "page": 1
                        },
                        ...
                    ]
                }
            }
        ],
        "page_dimensions": [
            {
                "height": 1192.0999755859375,
                "width": 842.1500244140625
            }
        ]
    },
}
```

# Developer Guidance
## Project Structure

The project structure and the most important files are as follows:

- `root/` : The root directory of the project.
  - `src/` : The source code of the project.
    - `app/`: The API of the project.
      - `main.py`: The main script that launches the API.
      - `common/config.py`: Config file for the API.
      - `v1/`: Contain all the code for the version 1 of the API.
      - `v1/router.py`: Presents at a glance all the available endpoints.
    - `stratigraphy/` : The main package of the project.
      - `main.py` : The main script of the project. This script runs the data extraction pipeline.
      - `line_detection.py`: Contains functionalities for line detection on pdf pages.
      - `util/` : Utility scripts and modules.
      - `benchmark/` : Scripts to evaluate the data extraction.
  - `data/` : The data used by the project.
    - `output/` : 
      - `draw/` : The directory where the PNG files are saved.
      - `predictions.json` : The output file of the project, containing the results of the data extraction process.
  - `tests/` : The tests for the project.
  - `README.md` : The README file for the project.
  - `pyproject.toml`: Contain the python requirements and provides specific for a python environment.
  - `Dockerfile`: Dockerfile to launch the Borehole App as API.


## Main scripts

- `main.py` : This is the main script of the project. It runs the data extraction pipeline, which analyzes the PDF files in the `data/Benchmark` directory and saves the results in the `predictions.json` file.

## API

The API for this project is built using FastAPI, a modern, fast (high-performance), web framework for building APIs with Python.

To launch the API and access its endpoints, follow these steps:

1. **Activate the virtual environment**

Activate your virtual environment. On Unix systems, this can be done with the following command:

```bash
source env/bin/activate
```

2. **Environment variables**

Please make sure to define the environment variables needed for the API to access the S3 Bucket of interest.

```python
aws_access_key_id = os.environ.get("AWS_ACCESS_KEY_ID")
aws_secret_key_access = os.environ.get("AWS_SECRET_ACCESS_KEY")
aws_endpoint = os.environ.get("AWS_ENDPOINT")
aws_s3_bucket = os.environ.get("AWS_S3_BUCKET")
```

3. **Start the FastAPI server**

Run the following command to start the FastAPI server:

```bash
uvicorn src.app.main:app --reload --host 0.0.0.0 --port 8002
```

This will start the server on port 8002 of the localhost and enable automatic reloading whenever changes are made to the code. You can see the OpenAPI Specification (formerly Swagger Specification) by opening: `http://127.0.0.1:8002/docs#/` in your favorite browser. 

4. **Access the API endpoints**

Once the server is running, you can access the API endpoints using a web browser or an API testing tool like Postman.

The main endpoint for the data extraction pipeline is `http://localhost:8000/extract-data`. You can send a POST request to this endpoint with the PDF file you want to extract data from.

Additional endpoints and their functionalities can be found in the project's source code.

**Note:** Make sure to replace `localhost` with the appropriate hostname or IP address if you are running the server on a remote machine.

5. **Stop the server**

To stop the FastAPI server, press `Ctrl + C` in the terminal where the server is running. Please refer to the [FastAPI documentation](https://fastapi.tiangolo.com) for more information on how to work with FastAPI and build APIs using this framework.


## Build API as Local Docker Image

The borehole application offers a given amount of functionalities (extract text, number, and coordinates) through an API. To build this API using a Docker Container, you can run the following commands. 

1. **Navigate to the project directory**

Change your current directory to the project directory:

```bash
cd swissgeol-boreholes-dataextraction
```

2. **Build the Docker image**

Build the Docker image using the following command:

```bash
docker build -t borehole-api . -f Dockerfile
```

```bash
docker build --platform linux/amd64 -t borehole-api:test .
```

This command will build the Docker image with the tag `borehole-api`.

3. **Verify the Docker image**

Verify that the Docker image has been successfully built by running the following command:

```bash
docker images
```

You should see the `borehole-api` image listed in the output.

4. **Run the Docker container**

4.1. **Run the Docker Container without concerning about AWS Credentials**

To run the Docker container, use the following command:

```bash
docker run -p 8000:8000 borehole-api
```

This command will start the container and map port 8000 of the container to port 8000 of the host machine.

4.2. **Run the docker image with the AWS credentials**

4.2.1. **Using a `.env` file**

Before being able to run the command below, please adapt the `.env.template` to your needs. The easiest way to do this is to rename the file `.env` and to add your AWS credentials to the file. 

To run the Docker image from `Dockerfile` with the environment variables from the `.env` file:

```bash
docker run --env-file .env -d -p 8000:8000 borehole-api
```

4.2.2. **Passing the AWS credentials as Environment Variables**

It is also possible to set the AWS credentials as you environment variables and the environment variables of the Docker image you are trying to run. 

Unix-based Systems (Linux/macOS)

Add the following lines to your `~/.bashrc`, `~/.bash_profile`, or `~/.zshrc` (depending on your shell):

```bash
export AWS_ACCESS_KEY_ID=your_access_key_id
export AWS_SECRET_ACCESS_KEY=your_secret_access_key
export AWS_ENDPOINT=your_endpoint_url
export AWS_S3_BUCKET=your_bucket_name
```

Please note that the endpoint url is in the following format: `https://{bucket}.s3.<RegionName>.amazonaws.com`. This 
URL can be found in AWS when you go to your target S3 bucket, select any item in the bucket and look into the 
Properties under `Object URL`. Please remove the file specific extension and you will end up with your endpoint URL. 

After editing, run the following command to apply the changes:

```bash
source ~/.bashrc  # Or ~/.bash_profile, ~/.zshrc based on your configuration
```

Windows (Command Prompt or PowerShell)

For Command Prompt:

```bash
setx AWS_ACCESS_KEY_ID your_access_key_id
setx AWS_SECRET_ACCESS_KEY your_secret_access_key
setx AWS_ENDPOINT your_endpoint_url
setx AWS_S3_BUCKET your_bucket_name
```

For PowerShell:

```bash
$env:AWS_ACCESS_KEY_ID=your_access_key_id
$env:AWS_SECRET_ACCESS_KEY=your_secret_access_key
$env:AWS_ENDPOINT=your_endpoint_url
$env:AWS_S3_BUCKET=your_bucket_name
```

4.2.3. **Passing the AWS credentials in an Environment File**

Another option is to store the credentials in a .env file and load them into your Python environment using the `python-dotenv` package:

```bash
AWS_ACCESS_KEY_ID=your_access_key_id
AWS_SECRET_ACCESS_KEY=your_secret_access_key
AWS_ENDPOINT=your_endpoint_url
AWS_S3_BUCKET=your_bucket_name
```

You can find an example for such a `.env` file in `.env.template`. If you rename this file to `.env` and add your AWS credentials you should be good to go. 

1. **Access the API**

Once the container is running, you can access the API by opening a web browser and navigating to `http://localhost:8000`.

You can also use an API testing tool like Postman to send requests to the API endpoints.

**Note:** If you are running Docker on a remote machine, replace `localhost` with the appropriate hostname or IP address.


6. **Query the API**

```bash
curl -X 'POST' \
'http://localhost:8000/api/V1/create_pngs' \
-H 'accept: application/json' \
-H 'Content-Type: application/json' \
-d '{
"filename": "10021.pdf"
}'
```

7. **Stop the Docker container**

To stop the Docker container, press `Ctrl + C` in the terminal where the container is running.

Alternatively, you can use the following command to stop the container:

```bash
docker stop <container_id>
```

Replace `<container_id>` with the ID of the running container, which can be obtained by running `docker ps`.


## Use the Docker Image from the GitHub Container Registry
 
This repository provides a Docker image hosted in the GitHub Container Registry (GHCR) that can be used to run the application easily. Below are the steps to pull and run the Docker image.

1. **Pull the Docker Image from the GitHub Container Registry**
   
```bash
docker pull ghcr.io/swisstopo/swissgeol-boreholes-dataextraction-api:edge
```

1. a. **Run the docker image from the Terminal**
   
```bash
<<<<<<< HEAD
docker run -d --name swissgeol-boreholes-dataextraction-api -e AWS_ACCESS_KEY_ID=XXX -e AWS_SECRET_ACCESS_KEY=YYY -e AWS_S3_BUCKET=AAA -e AWS_ENDPOINT=ZZZ -p 8000:8000 ghcr.io/swisstopo/swissgeol-boreholes-dataextraction-api:TAG
```

Where XXX, YYY, AAA, ZZZ, and TAG are placeholder values that users should replace with their actual credentials and desired tag. 
=======
docker run -d --name swissgeol-boreholes-dataextraction-api -e AWS_ACCESS_KEY_ID=XXX -e AWS_SECRET_ACCESS_KEY=YYY -e AWS_ENDPOINT=ZZZ -e AWS_S3_BUCKET=AAA -p 8000:8000 ghcr.io/swisstopo/swissgeol-boreholes-dataextraction-api:TAG
```

Where XXX, YYY, ZZZ, AAA, and TAG are placeholder values that users should replace with their actual credentials and desired tag. 
>>>>>>> 9a6b8907

Adjust the port mapping (8000:8000) based on the app's requirements.

NOTE: Do not forget to specify your AWS Credentials.

1. b. **Run the docker image from the Docker Desktop App**

Open the Docker Desktop app and navigate to `Images`, you should be able to see the image you just pulled from GHCR. Click on the image and click on the `Run` button on the top right of the screen. 

![](assets/img/docker-1.png){ width=400px }

Then open the `Optional Settings` menu and specify the port and the AWS credentials

![](assets/img/docker-2.png){ width=800px }


2.  **Verify the Container is Running**

To check if the container is running, use:

```bash
docker ps
```

## Experiment Tracking
We perform experiment tracking using MLFlow. Each developer has his own local MLFlow instance. 

In order to use MLFlow, you will need to place a `.env` file at the project root. The required environment variables specified in the `.env` are:

```
MLFLOW_TRACKING="True"
MLFLOW_TRACKING_URI="http://localhost:5000"
```

If the `MLFLOW_TRACKING` variable is not set, no experiments will be logged.

In order to view your experiment, start the mlflow server using `mlflow ui` in your terminal.

Extensive documentation about MLFlow can be found [here](https://mlflow.org/docs/latest/index.html).

## Pre-Commit
We use pre-commit hooks to format our code in a unified way.

Pre-commit comes in the boreholes-dev conda environment. After activating the conda environment you have to install pre-commit by running `pre-commit install` in your terminal. You only have to do this once.

After installing pre-commit, it will trigger 'hooks' upon each `git commit -m ...` command. The hooks will be applied on all the files in the commit. A hook is nothing but a script specified in `.pre-commit-config.yaml`.

We use [ruffs](https://github.com/astral-sh/ruff) [pre-commit package](https://github.com/astral-sh/ruff-pre-commit) for linting and formatting.
The specific linting and formatting settings applied are defined in `pyproject.toml`.

If you want to skip the hooks, you can use `git commit -m "..." --no-verify`.

More information about pre-commit can be found [here](https://pre-commit.com).<|MERGE_RESOLUTION|>--- conflicted
+++ resolved
@@ -468,17 +468,10 @@
 1. a. **Run the docker image from the Terminal**
    
 ```bash
-<<<<<<< HEAD
-docker run -d --name swissgeol-boreholes-dataextraction-api -e AWS_ACCESS_KEY_ID=XXX -e AWS_SECRET_ACCESS_KEY=YYY -e AWS_S3_BUCKET=AAA -e AWS_ENDPOINT=ZZZ -p 8000:8000 ghcr.io/swisstopo/swissgeol-boreholes-dataextraction-api:TAG
-```
-
-Where XXX, YYY, AAA, ZZZ, and TAG are placeholder values that users should replace with their actual credentials and desired tag. 
-=======
 docker run -d --name swissgeol-boreholes-dataextraction-api -e AWS_ACCESS_KEY_ID=XXX -e AWS_SECRET_ACCESS_KEY=YYY -e AWS_ENDPOINT=ZZZ -e AWS_S3_BUCKET=AAA -p 8000:8000 ghcr.io/swisstopo/swissgeol-boreholes-dataextraction-api:TAG
 ```
 
 Where XXX, YYY, ZZZ, AAA, and TAG are placeholder values that users should replace with their actual credentials and desired tag. 
->>>>>>> 9a6b8907
 
 Adjust the port mapping (8000:8000) based on the app's requirements.
 
