
block_line_ratio: 0.20
min_block_clearance: 10
left_line_length_threshold: 7
duplicate_layer_threshold: 0.95
min_num_layers: 2
affinity_params:
  a_above_b:
    importance: 5.0
    weights:
<<<<<<< HEAD
      line_weight: 3.5
=======
      line_weight: 3.0
>>>>>>> 50ec4ddc
      left_line_weight: 1.0
      spacing_weight: 1.25
      right_end_weight: 1.0
      diagonal_weight: 1.25
      gap_weight: 0.0
      indentation_weight: 1.0
  a_to_b:
    importance: 2.0
    weights:
      line_weight: 1.0
      left_line_weight: 1.0
      spacing_weight: 1.0
      right_end_weight: 1.0
      diagonal_weight: 0.0
      gap_weight: 0.0
      indentation_weight: 0.0
  layer_identifier:
    importance: 0.66
    weights:
      line_weight: 0.2
      left_line_weight: 0.2
      spacing_weight: 1.0
      right_end_weight: 0.6
      diagonal_weight: 0.0
      gap_weight: 0.0
      indentation_weight: 0.0
  spulprobe:
    importance: 2.0
    weights:
      line_weight: 1.0
      left_line_weight: 1.0
      spacing_weight: 1.0
      right_end_weight: 1.0
      diagonal_weight: 0.0
      gap_weight: 0.0
<<<<<<< HEAD
      indentation_weight: 0.0
  no_sidebar:
    weights:
      line_weight: 1.0
      left_line_weight: 1.0
      spacing_weight: 1.0
      right_end_weight: 1.0
      diagonal_weight: 1.0
      gap_weight: 0.2
      indentation_weight: 0.0
=======
empty_interval_penalty: 0.2
>>>>>>> 50ec4ddc


material_description_column_width: 0.08

depth_column_params:  # these params should be optimized as soon as there is reliable evaluation data
  noise_count_threshold: 1.25
  noise_count_offset: 2.5

non_description_lines_ratio: 0.15

default_language: de

compound_split_threshold: 0.4

material_description:
  de:
    including_expressions:
      - sand
      - sandig
      - silt
      - siltig
      - siltstein
      - kies
      - kiesig
      - ton
      - tonig
      - asphalt
      - asphaltdeckschicht # is not split by the compound splitter
      - humus
      - braun
      - weich
      - wurzel
      - belag
      - stein
      - beige
      - beton
      - kreide
      - mergel
      - kern
      - lehm
      - dito
      - dolomit
      - kristallin
      - gneis
      - kalke
      - mikritisch
      - laminiert
      - grob
      - auffüllung
      - schlacke
    excluding_expressions:
      - herr
      - ende
      - profil
      - beschreibung
      - materialbeschreibung
      - kiesprospektion
      - signaturen
      - mischprobe # Should be reviewed, currently not used
      - projekt
      - ort
      - adresse
      - wetter
      - pumpversuch
      - kernbohrung
      - bohrradius # Should be reviewed, currently not used
      - wasserzutritt
      - Vollrohr
      - Filterrohr

  fr:
    including_expressions:
      - sol
      - végétal
      - dallage
      - terre
      - bitume
      - bitumineux
      - grave d'infrastructure  # Should be reviewed, currently not used
      - sable
      - limon
      - gravier
      - asphalte
      - humus
      - brun
      - gris
      - grise
      - mou
      - dur
      - dure
      - ferme
      - racine
      - revetement
      - pierre
      - beige
      - béton
      - craie
      - marne
      - materiau # Should be reviewed, currently not used
      - matrice sableuse # Should be reviewed, currently not used
      - enrobé
      - phase
      - limoneuse
      - argileuse
      - argileux
      - mousse # Should be reviewed, currently not used
    excluding_expressions:
      - monsieur # Should be reviewed, currently not used
      - profil
      - description
      - signatures # Should be reviewed, currently not used
      - echantillon mixte # Should be reviewed, currently not used
      - projet
      - lieu
      - adresse
      - temps
      - essai de pompage # Should be reviewed, currently not used
      - carottage
      - rayon de forage # Should be reviewed, currently not used
      - remarque
      - piezometre
      - profondeur
      - désignation

  en:
    including_expressions:
      - sand
      - sandy
      - sandstone
      - silt
      - silty
      - siltstone
      - clay
      - claystone
      - gravel
      - asphalt
      - humus
      - brown
      - gray
      - soft
      - hard
      - root
      - surface layer
      - stone
      - beige
      - concrete
      - chalk
      - marl
      - core material
      - limestone
      - ditto # Should be reviewed, currently not used
      - alternation
      - leucosome
    excluding_expressions:
      - Mr.
      - end
      - profile
      - description
      - signatures
      - mixed sample
      - project
      - location
      - address
      - weather
      - pump test # Should be reviewed, currently not used
      - core drilling
      - drilling radius

coordinate_keys:
  de:
    - Koordinaten
    - Koordinate
    - Koord.
  en:
    - coordinates
    - coordinate
  fr:
    - coordonnées
    - coordonn

groundwater_keys:
  de:
    - Wasserspiegel
    - Wasserstand
    - Grundwasserspiegel
    - GW
    - GWSP
    - Gwsp
    - gwsp
    - G.W.Sp
    - GW.SP.
    - W.SP.
    - W.SP
    - W SP
    - Gr.W.spiegel
    - GrW Sp
    - Wsp
    - GW-Spiegel
    - Grundwasser
    - Spiegel
  fr:
    - nappe phréatique
    - nappe
    - nappe d'eau
    - nappe d'eau souterraine
    - venue d'eau
    - niveau d'eau
  en:
    - groundwater
    - ground-water
    - ground-water level

groundwater_fp_keys:
  de:
    - Wasserstau
    - Grundwasser-
    - Grundwasserfassung
    - GW/ # makes it possible to avoid false positives like "GW/" from the USCS Nomenclature columns

groundwater_unit_keys:
  de:
    - m ü. M.
    - müM
    - M.ü.T.
    - MüT
    - M.u.T.
    - MuT
    - m.u.T.

  fr:
    - m/mer

elevation_keys:
  de:
    - Kote OK Terrain
    - Höhenlage
    - Höhe
    - Kote
    - OK Terrain
    - OKT
    - Ansatzhöhe
    - Terrainkote
    - Terrainhöhe

  fr:
    - Terrain H
    - H
    - Altitude Terrain
    - Altitude
    - Alt. Terrain

  en:
    - Surface level

open_ended_depth_key:
  - ab
  - des
  - dès
  - a partir de
  - à partir de
  - from
  - starting at
  - a partire<|MERGE_RESOLUTION|>--- conflicted
+++ resolved
@@ -8,11 +8,7 @@
   a_above_b:
     importance: 5.0
     weights:
-<<<<<<< HEAD
       line_weight: 3.5
-=======
-      line_weight: 3.0
->>>>>>> 50ec4ddc
       left_line_weight: 1.0
       spacing_weight: 1.25
       right_end_weight: 1.0
@@ -48,7 +44,6 @@
       right_end_weight: 1.0
       diagonal_weight: 0.0
       gap_weight: 0.0
-<<<<<<< HEAD
       indentation_weight: 0.0
   no_sidebar:
     weights:
@@ -59,9 +54,7 @@
       diagonal_weight: 1.0
       gap_weight: 0.2
       indentation_weight: 0.0
-=======
 empty_interval_penalty: 0.2
->>>>>>> 50ec4ddc
 
 
 material_description_column_width: 0.08
