
block_line_ratio: 0.20
min_block_clearance: 10
left_line_length_threshold: 7
duplicate_layer_threshold: 0.95
min_num_layers: 2
affinity_params:
  a_above_b:
    importance: 5.0
    weights:
      line_weight: 3.0
      left_line_weight: 1.0
      spacing_weight: 1.25
      right_end_weight: 1.0
      diagonal_weight: 1.25
      gap_weight: 0.0
  a_to_b:
    importance: 2.0
    weights:
      line_weight: 1.0
      left_line_weight: 1.0
      spacing_weight: 1.0
      right_end_weight: 1.0
      diagonal_weight: 0.0
      gap_weight: 0.0
  layer_identifier:
    importance: 0.66
    weights:
      line_weight: 0.2
      left_line_weight: 0.2
      spacing_weight: 1.0
      right_end_weight: 0.6
      diagonal_weight: 0.0
      gap_weight: 0.0
  spulprobe:
    importance: 2.0
    weights:
      line_weight: 1.0
      left_line_weight: 1.0
      spacing_weight: 1.0
      right_end_weight: 1.0
      diagonal_weight: 0.0
<<<<<<< HEAD
empty_interval_penalty: 0.2
=======
      gap_weight: 0.0
>>>>>>> 62d5b572


material_description_column_width: 0.08

depth_column_params:  # these params should be optimized as soon as there is reliable evaluation data
  noise_count_threshold: 1.25
  noise_count_offset: 2.5

non_description_lines_ratio: 0.15

default_language: de

compound_split_threshold: 0.4

material_description:
  de:
    including_expressions:
      - sand
      - sandig
      - silt
      - siltig
      - siltstein
      - kies
      - kiesig
      - ton
      - tonig
      - asphalt
      - asphaltdeckschicht # is not split by the compound splitter
      - humus
      - braun
      - weich
      - wurzel
      - belag
      - stein
      - beige
      - beton
      - kreide
      - mergel
      - kern
      - lehm
      - dito
      - dolomit
      - kristallin
      - gneis
      - kalke
      - mikritisch
      - laminiert
      - grob
      - auffüllung
      - schlacke
    excluding_expressions:
      - herr
      - ende
      - profil
      - beschreibung
      - materialbeschreibung
      - kiesprospektion
      - signaturen
      - mischprobe # Should be reviewed, currently not used
      - projekt
      - ort
      - adresse
      - wetter
      - pumpversuch
      - kernbohrung
      - bohrradius # Should be reviewed, currently not used
      - wasserzutritt
      - Vollrohr
      - Filterrohr

  fr:
    including_expressions:
      - sol
      - végétal
      - dallage
      - terre
      - bitume
      - bitumineux
      - grave d'infrastructure  # Should be reviewed, currently not used
      - sable
      - limon
      - gravier
      - asphalte
      - humus
      - brun
      - gris
      - grise
      - mou
      - dur
      - dure
      - ferme
      - racine
      - revetement
      - pierre
      - beige
      - béton
      - craie
      - marne
      - materiau # Should be reviewed, currently not used
      - matrice sableuse # Should be reviewed, currently not used
      - enrobé
      - phase
      - limoneuse
      - argileuse
      - argileux
      - mousse # Should be reviewed, currently not used
    excluding_expressions:
      - monsieur # Should be reviewed, currently not used
      - profil
      - description
      - signatures # Should be reviewed, currently not used
      - echantillon mixte # Should be reviewed, currently not used
      - projet
      - lieu
      - adresse
      - temps
      - essai de pompage # Should be reviewed, currently not used
      - carottage
      - rayon de forage # Should be reviewed, currently not used
      - remarque
      - piezometre
      - profondeur
      - désignation

  en:
    including_expressions:
      - sand
      - sandy
      - sandstone
      - silt
      - silty
      - siltstone
      - clay
      - claystone
      - gravel
      - asphalt
      - humus
      - brown
      - gray
      - soft
      - hard
      - root
      - surface layer
      - stone
      - beige
      - concrete
      - chalk
      - marl
      - core material
      - limestone
      - ditto # Should be reviewed, currently not used
      - alternation
      - leucosome
    excluding_expressions:
      - Mr.
      - end
      - profile
      - description
      - signatures
      - mixed sample
      - project
      - location
      - address
      - weather
      - pump test # Should be reviewed, currently not used
      - core drilling
      - drilling radius

coordinate_keys:
  de:
    - Koordinaten
    - Koordinate
    - Koord.
  en:
    - coordinates
    - coordinate
  fr:
    - coordonnées
    - coordonn

groundwater_keys:
  de:
    - Wasserspiegel
    - Wasserstand
    - Grundwasserspiegel
    - GW
    - GWSP
    - Gwsp
    - gwsp
    - G.W.Sp
    - GW.SP.
    - W.SP.
    - W.SP
    - W SP
    - Gr.W.spiegel
    - GrW Sp
    - Wsp
    - GW-Spiegel
    - Grundwasser
    - Spiegel
  fr:
    - nappe phréatique
    - nappe
    - nappe d'eau
    - nappe d'eau souterraine
    - venue d'eau
    - niveau d'eau
  en:
    - groundwater
    - ground-water
    - ground-water level

groundwater_fp_keys:
  de:
    - Wasserstau
    - Grundwasser-
    - Grundwasserfassung
    - GW/ # makes it possible to avoid false positives like "GW/" from the USCS Nomenclature columns

groundwater_unit_keys:
  de:
    - m ü. M.
    - müM
    - M.ü.T.
    - MüT
    - M.u.T.
    - MuT
    - m.u.T.

  fr:
    - m/mer

elevation_keys:
  de:
    - Kote OK Terrain
    - Höhenlage
    - Höhe
    - Kote
    - OK Terrain
    - OKT
    - Ansatzhöhe
    - Terrainkote
    - Terrainhöhe

  fr:
    - Terrain H
    - H
    - Altitude Terrain
    - Altitude
    - Alt. Terrain

  en:
    - Surface level

open_ended_depth_key:
  - ab
  - des
  - dès
  - a partir de
  - à partir de
  - from
  - starting at
  - a partire<|MERGE_RESOLUTION|>--- conflicted
+++ resolved
@@ -40,11 +40,8 @@
       spacing_weight: 1.0
       right_end_weight: 1.0
       diagonal_weight: 0.0
-<<<<<<< HEAD
+      gap_weight: 0.0
 empty_interval_penalty: 0.2
-=======
-      gap_weight: 0.0
->>>>>>> 62d5b572
 
 
 material_description_column_width: 0.08
